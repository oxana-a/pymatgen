# coding: utf-8
# Copyright (c) Pymatgen Development Team.
# Distributed under the terms of the MIT License.


"""
This module provides classes used to enumerate surface sites
and to find adsorption sites on slabs
"""

import itertools
import os

import numpy as np
from matplotlib import patches
from matplotlib.path import Path
from monty.serialization import loadfn
from scipy.spatial import Delaunay

from pymatgen import Structure, vis
from pymatgen.analysis.local_env import VoronoiNN
from pymatgen.analysis.structure_matcher import StructureMatcher
from pymatgen.core.operations import SymmOp
from pymatgen.core.surface import generate_all_slabs
from pymatgen.symmetry.analyzer import SpacegroupAnalyzer
from pymatgen.util.coord import in_coord_list_pbc

#from pymatgen.io.vasp.outputs import Vasprun
#from atomate.vasp.firetasks.adsorption_tasks import time_vrun

from matplotlib import patches
from matplotlib.path import Path

#from pymatgen.io.vasp.outputs import Vasprun
#from atomate.vasp.firetasks.adsorption_tasks import time_vrun

from matplotlib import patches
from matplotlib.path import Path

__author__ = "Joseph Montoya"
__copyright__ = "Copyright 2016, The Materials Project"
__version__ = "0.1"
__maintainer__ = "Joseph Montoya"
__credits__ = "Richard Tran"
__email__ = "montoyjh@lbl.gov"
__status__ = "Development"
__date__ = "December 2, 2015"


class AdsorbateSiteFinder:
    """
    This class finds adsorbate sites on slabs and generates
    adsorbate structures according to user-defined criteria.
    The algorithm for finding sites is essentially as follows:
        1. Determine "surface sites" by finding those within
            a height threshold along the miller index of the
            highest site
        2. Create a network of surface sites using the Delaunay
            triangulation of the surface sites
        3. Assign on-top, bridge, and hollow adsorption sites
            at the nodes, edges, and face centers of the Del.
            Triangulation
        4. Generate structures from a molecule positioned at
            these sites
    """

    def __init__(self, slab, selective_dynamics=False, height=0.9, mi_vec=None):
        """
        Create an AdsorbateSiteFinder object.

        Args:
            slab (Slab): slab object for which to find adsorbate sites
            selective_dynamics (bool): flag for whether to assign
                non-surface sites as fixed for selective dynamics
            height (float): height criteria for selection of surface sites
            mi_vec (3-D array-like): vector corresponding to the vector
                concurrent with the miller index, this enables use with
                slabs that have been reoriented, but the miller vector
                must be supplied manually

        """
        # get surface normal from miller index
        if mi_vec:
            self.mvec = mi_vec
        else:
            self.mvec = get_mi_vec(slab)
        slab = self.assign_site_properties(slab, height)
        if selective_dynamics:
            slab = self.assign_selective_dynamics(slab)
        self.slab = slab

    @classmethod
    def from_bulk_and_miller(
        cls,
        structure,
        miller_index,
        min_slab_size=8.0,
        min_vacuum_size=10.0,
        max_normal_search=None,
        center_slab=True,
        selective_dynamics=False,
        undercoord_threshold=0.09,
    ):
        """
        This method constructs the adsorbate site finder from a bulk
        structure and a miller index, which allows the surface sites
        to be determined from the difference in bulk and slab coordination,
        as opposed to the height threshold.

        Args:
            structure (Structure): structure from which slab
                input to the ASF is constructed
            miller_index (3-tuple or list): miller index to be used
            min_slab_size (float): min slab size for slab generation
            min_vacuum_size (float): min vacuum size for slab generation
            max_normal_search (int): max normal search for slab generation
            center_slab (bool): whether to center slab in slab generation
            selective dynamics (bool): whether to assign surface sites
                to selective dynamics
            undercoord_threshold (float): threshold of "undercoordation"
                to use for the assignment of surface sites.  Default is
                0.1, for which surface sites will be designated if they
                are 10% less coordinated than their bulk counterpart
        """
        # TODO: for some reason this works poorly with primitive cells
        #       may want to switch the coordination algorithm eventually
        vnn_bulk = VoronoiNN(tol=0.05)
        bulk_coords = [
            len(vnn_bulk.get_nn(structure, n)) for n in range(len(structure))
        ]
        struct = structure.copy(site_properties={"bulk_coordinations": bulk_coords})
        slabs = generate_all_slabs(
            struct,
            max_index=max(miller_index),
            min_slab_size=min_slab_size,
            min_vacuum_size=min_vacuum_size,
            max_normal_search=max_normal_search,
            center_slab=center_slab,
        )

        slab_dict = {slab.miller_index: slab for slab in slabs}

        if miller_index not in slab_dict:
            raise ValueError("Miller index not in slab dict")

        this_slab = slab_dict[miller_index]

        vnn_surface = VoronoiNN(tol=0.05, allow_pathological=True)

        surf_props, undercoords = [], []
        this_mi_vec = get_mi_vec(this_slab)
        mi_mags = [np.dot(this_mi_vec, site.coords) for site in this_slab]
        average_mi_mag = np.average(mi_mags)
        for n, site in enumerate(this_slab):
            bulk_coord = this_slab.site_properties["bulk_coordinations"][n]
            slab_coord = len(vnn_surface.get_nn(this_slab, n))
            mi_mag = np.dot(this_mi_vec, site.coords)
            undercoord = (bulk_coord - slab_coord) / bulk_coord
            undercoords += [undercoord]
            if undercoord > undercoord_threshold and mi_mag > average_mi_mag:
                surf_props += ["surface"]
            else:
                surf_props += ["subsurface"]
        new_site_properties = {
            "surface_properties": surf_props,
            "undercoords": undercoords,
        }
        new_slab = this_slab.copy(site_properties=new_site_properties)
        return cls(new_slab, selective_dynamics)

    def find_surface_sites_by_height(self, slab, height=0.9, xy_tol=0.05):
        """
        This method finds surface sites by determining which sites are within
        a threshold value in height from the topmost site in a list of sites

        Args:
            site_list (list): list of sites from which to select surface sites
            height (float): threshold in angstroms of distance from topmost
                site in slab along the slab c-vector to include in surface
                site determination
            xy_tol (float): if supplied, will remove any sites which are
                within a certain distance in the miller plane.

        Returns:
            list of sites selected to be within a threshold of the highest
        """

        # Get projection of coordinates along the miller index
        m_projs = np.array([np.dot(site.coords, self.mvec) for site in slab.sites])

        # Mask based on window threshold along the miller index.
        mask = (m_projs - np.amax(m_projs)) >= -height
        surf_sites = [slab.sites[n] for n in np.where(mask)[0]]
        if xy_tol:
            # sort surface sites by height
            surf_sites = [s for (h, s) in zip(m_projs[mask], surf_sites)]
            surf_sites.reverse()
            unique_sites, unique_perp_fracs = [], []
            for site in surf_sites:
                this_perp = site.coords - np.dot(site.coords, self.mvec)
                this_perp_frac = slab.lattice.get_fractional_coords(this_perp)
                if not in_coord_list_pbc(unique_perp_fracs, this_perp_frac):
                    unique_sites.append(site)
                    unique_perp_fracs.append(this_perp_frac)
            surf_sites = unique_sites

        return surf_sites

    def assign_site_properties(self, slab, height=0.9):
        """
        Assigns site properties.
        """
        if "surface_properties" in slab.site_properties.keys():
            return slab

        surf_sites = self.find_surface_sites_by_height(slab, height)
        surf_props = [
            "surface" if site in surf_sites else "subsurface" for site in slab.sites
        ]
        return slab.copy(site_properties={"surface_properties": surf_props})

    def get_extended_surface_mesh(self, repeat=(5, 5, 1)):
        """
        Gets an extended surface mesh for to use for adsorption
        site finding by constructing supercell of surface sites

        Args:
            repeat (3-tuple): repeat for getting extended surface mesh
        """
        surf_str = Structure.from_sites(self.surface_sites)
        surf_str.make_supercell(repeat)
        return surf_str

    @property
    def surface_sites(self):
        """
        convenience method to return a list of surface sites
        """
        return [
            site
            for site in self.slab.sites
            if site.properties["surface_properties"] == "surface"
        ]

    def subsurface_sites(self):
        """
        convenience method to return list of subsurface sites
        """
        return [
            site
            for site in self.slab.sites
            if site.properties["surface_properties"] == "subsurface"
        ]

    def find_adsorption_sites(
        self,
        distance=2.0,
        put_inside=True,
        symm_reduce=1e-2,
        near_reduce=1e-2,
        positions=["ontop", "bridge", "hollow"],
        no_obtuse_hollow=True,
    ):
        """
        Finds surface sites according to the above algorithm.  Returns
        a list of corresponding cartesian coordinates.

        Args:
            distance (float): distance from the coordinating ensemble
                of atoms along the miller index for the site (i. e.
                the distance from the slab itself)
            put_inside (bool): whether to put the site inside the cell
            symm_reduce (float): symm reduction threshold
            near_reduce (float): near reduction threshold
            positions (list): which positions to include in the site finding
                "ontop": sites on top of surface sites
                "bridge": sites at edges between surface sites in Delaunay
                    triangulation of surface sites in the miller plane
                "hollow": sites at centers of Delaunay triangulation faces
                "subsurface": subsurface positions projected into miller plane
            no_obtuse_hollow (bool): flag to indicate whether to include
                obtuse triangular ensembles in hollow sites
        """
        ads_sites = {k: [] for k in positions}
        if "ontop" in positions:
            ads_sites["ontop"] = [s.coords for s in self.surface_sites]
        if "subsurface" in positions:
            # Get highest site
            ref = self.slab.sites[np.argmax(self.slab.cart_coords[:, 2])]
            # Project diff between highest site and subs site into miller
            ss_sites = [
                self.mvec * np.dot(ref.coords - s.coords, self.mvec) + s.coords
                for s in self.subsurface_sites()
            ]
            ads_sites["subsurface"] = ss_sites
        if "bridge" in positions or "hollow" in positions:
            mesh = self.get_extended_surface_mesh()
            sop = get_rot(self.slab)
            dt = Delaunay([sop.operate(m.coords)[:2] for m in mesh])
            # TODO: refactor below to properly account for >3-fold
            for v in dt.simplices:
                if -1 not in v:
                    dots = []
                    for i_corner, i_opp in zip(range(3), ((1, 2), (0, 2), (0, 1))):
                        corner, opp = v[i_corner], [v[o] for o in i_opp]
                        vecs = [mesh[d].coords - mesh[corner].coords for d in opp]
                        vecs = [vec / np.linalg.norm(vec) for vec in vecs]
                        dots.append(np.dot(*vecs))
                        # Add bridge sites at midpoints of edges of D. Tri
                        if "bridge" in positions:
                            ads_sites["bridge"].append(self.ensemble_center(mesh, opp))
                    # Prevent addition of hollow sites in obtuse triangles
                    obtuse = no_obtuse_hollow and (np.array(dots) < 1e-5).any()
                    # Add hollow sites at centers of D. Tri faces
                    if "hollow" in positions and not obtuse:
                        ads_sites["hollow"].append(self.ensemble_center(mesh, v))
        for key, sites in ads_sites.items():
            # Pare off outer sites for bridge/hollow
            if key in ["bridge", "hollow"]:
                frac_coords = [
                    self.slab.lattice.get_fractional_coords(ads_site)
                    for ads_site in sites
                ]
                frac_coords = [
                    frac_coord
                    for frac_coord in frac_coords
                    if (
                        frac_coord[0] > 1
                        and frac_coord[0] < 4
                        and frac_coord[1] > 1
                        and frac_coord[1] < 4
                    )
                ]
                sites = [
                    self.slab.lattice.get_cartesian_coords(frac_coord)
                    for frac_coord in frac_coords
                ]
            if near_reduce:
                sites = self.near_reduce(sites, threshold=near_reduce)
            if put_inside:
                sites = [put_coord_inside(self.slab.lattice, coord) for coord in sites]
            if symm_reduce:
                sites = self.symm_reduce(sites, threshold=symm_reduce)
            sites = [site + distance * self.mvec for site in sites]

            ads_sites[key] = sites
        ads_sites["all"] = sum(ads_sites.values(), [])
        return ads_sites

    def symm_reduce(self, coords_set, threshold=1e-6):
        """
        Reduces the set of adsorbate sites by finding removing
        symmetrically equivalent duplicates

        Args:
            coords_set: coordinate set in cartesian coordinates
            threshold: tolerance for distance equivalence, used
                as input to in_coord_list_pbc for dupl. checking
        """
        surf_sg = SpacegroupAnalyzer(self.slab, 0.1)
        symm_ops = surf_sg.get_symmetry_operations()
        unique_coords = []
        # Convert to fractional
        coords_set = [
            self.slab.lattice.get_fractional_coords(coords) for coords in coords_set
        ]
        for coords in coords_set:
            incoord = False
            for op in symm_ops:
                if in_coord_list_pbc(unique_coords, op.operate(coords), atol=threshold):
                    incoord = True
                    break
            if not incoord:
                unique_coords += [coords]
        # convert back to cartesian
        return [
            self.slab.lattice.get_cartesian_coords(coords) for coords in unique_coords
        ]

    def near_reduce(self, coords_set, threshold=1e-4):
        """
        Prunes coordinate set for coordinates that are within
        threshold

        Args:
            coords_set (Nx3 array-like): list or array of coordinates
            threshold (float): threshold value for distance
        """
        unique_coords = []
        coords_set = [
            self.slab.lattice.get_fractional_coords(coords) for coords in coords_set
        ]
        for coord in coords_set:
            if not in_coord_list_pbc(unique_coords, coord, threshold):
                unique_coords += [coord]
        return [
            self.slab.lattice.get_cartesian_coords(coords) for coords in unique_coords
        ]

    @classmethod
    def ensemble_center(cls, site_list, indices, cartesian=True):
        """
        Finds the center of an ensemble of sites selected from
        a list of sites.  Helper method for the find_adsorption_sites
        algorithm.

        Args:
            site_list (list of sites): list of sites
            indices (list of ints): list of ints from which to select
                sites from site list
            cartesian (bool): whether to get average fractional or
                cartesian coordinate
        """
        if cartesian:
            return np.average([site_list[i].coords for i in indices], axis=0)

        return np.average([site_list[i].frac_coords for i in indices], axis=0)

    def add_adsorbate(self, molecule, ads_coord, repeat=None, min_lw=5.0,
                      translate=True, reorient=True):
        """
        Adds an adsorbate at a particular coordinate.  Adsorbate
        represented by a Molecule object and is translated to (0, 0, 0) if
        translate is True, or positioned relative to the input adsorbate
        coordinate if translate is False.

        Args:
            molecule (Molecule): molecule object representing the adsorbate
            ads_coord (array): coordinate of adsorbate position
            repeat (3-tuple or list): input for making a supercell of slab
                prior to placing the adsorbate
            min_lw (float): minimum length and width of the slab, only used
                if repeat is None
            translate (bool): flag on whether to translate the molecule so
                that the CoM of the atoms that have the most negative z
                coordinate is at the origin prior to adding it to the surface
            reorient (bool): flag on whether to reorient the molecule to
                have its z-axis concurrent with miller index
        """
        molecule = molecule.copy()
        if repeat is None:
            xrep = np.ceil(min_lw / np.linalg.norm(self.slab.lattice.matrix[0]))
            yrep = np.ceil(min_lw / np.linalg.norm(self.slab.lattice.matrix[1]))
            repeat = [xrep, yrep, 1]
        if translate:
            # Translate the molecule so that the center of mass of the atoms
            # that have the most negative z coordinate is at (0, 0, 0)
            front_atoms = molecule.copy()
            front_atoms._sites = [
                s
                for s in molecule.sites
                if s.coords[2] == min([s.coords[2] for s in molecule.sites])
            ]
            x, y, z = front_atoms.center_of_mass
            molecule.translate_sites(vector=[-x, -y, -z])
        if reorient:
            # Reorient the molecule along slab m_index
            sop = get_rot(self.slab)
            molecule.apply_operation(sop.inverse)
        struct = self.slab.copy()
        if repeat:
            struct.make_supercell(repeat)
        if "surface_properties" in struct.site_properties.keys():
            molecule.add_site_property(
                "surface_properties", ["adsorbate"] * molecule.num_sites
            )
        if "selective_dynamics" in struct.site_properties.keys():
            molecule.add_site_property(
                "selective_dynamics", [[True, True, True]] * molecule.num_sites
            )
        for site in molecule:
            struct.append(
                site.specie,
                ads_coord + site.coords,
                coords_are_cartesian=True,
                properties=site.properties,
            )
        return struct

    @classmethod
    def assign_selective_dynamics(cls, slab):
        """
        Helper function to assign selective dynamics site_properties
        based on surface, subsurface site properties

        Args:
            slab (Slab): slab for which to assign selective dynamics
        """
        sd_list = []
        sd_list = [
            [False, False, False]
            if site.properties["surface_properties"] == "subsurface"
            else [True, True, True]
            for site in slab.sites
        ]
        new_sp = slab.site_properties
        new_sp["selective_dynamics"] = sd_list
        return slab.copy(site_properties=new_sp)

    def generate_adsorption_structures(
        self,
        molecule,
        repeat=None,
        min_lw=5.0,
        translate=True,
        reorient=True,
        find_args=None,
    ):
        """
        Function that generates all adsorption structures for a given
        molecular adsorbate.  Can take repeat argument or minimum
        length/width of precursor slab as an input

        Args:
            molecule (Molecule): molecule corresponding to adsorbate
            repeat (3-tuple or list): repeat argument for supercell generation
            min_lw (float): minimum length and width of the slab, only used
                if repeat is None
            translate (bool): flag on whether to translate the molecule so
                that the CoM of the atoms that have the most negative z
                coordinate is at the origin prior to adding it to the surface
            reorient (bool): flag on whether or not to reorient adsorbate
                along the miller index
            find_args (dict): dictionary of arguments to be passed to the
                call to self.find_adsorption_sites, e.g. {"distance":2.0}
        """
        structs = []

        find_args = find_args or {}
        for coords in self.find_adsorption_sites(**find_args)['all']:
            structs.append(
                self.add_adsorbate(
                    molecule, coords, repeat=repeat, min_lw=min_lw,
                    translate=translate, reorient=reorient))
        return structs

    def adsorb_both_surfaces(
        self,
        molecule,
        repeat=None,
        min_lw=5.0,
        translate=True,
        reorient=True,
        find_args=None,
    ):
        """
        Function that generates all adsorption structures for a given
        molecular adsorbate on both surfaces of a slab. This is useful
        for calculating surface energy where both surfaces need to be
        equivalent or if we want to calculate nonpolar systems.

        Args:
            molecule (Molecule): molecule corresponding to adsorbate
            repeat (3-tuple or list): repeat argument for supercell generation
            min_lw (float): minimum length and width of the slab, only used
                if repeat is None
            reorient (bool): flag on whether or not to reorient adsorbate
                along the miller index
            find_args (dict): dictionary of arguments to be passed to the
                call to self.find_adsorption_sites, e.g. {"distance":2.0}
        """

        # Get the adsorbed surfaces first
        find_args = find_args or {}
        adslabs = self.generate_adsorption_structures(
            molecule,
            repeat=repeat,
            min_lw=min_lw,
            translate=translate,
            reorient=reorient,
            find_args=find_args,
        )

        new_adslabs = []
        for adslab in adslabs:

            # Find the adsorbate sites and indices in each slab
            _, adsorbates, indices = False, [], []
            for i, site in enumerate(adslab.sites):
                if site.surface_properties == "adsorbate":
                    adsorbates.append(site)
                    indices.append(i)

            # Start with the clean slab
            adslab.remove_sites(indices)
            slab = adslab.copy()

            # For each site, we add it back to the slab along with a
            # symmetrically equivalent position on the other side of
            # the slab using symmetry operations
            for adsorbate in adsorbates:
                p2 = adslab.get_symmetric_site(adsorbate.frac_coords)
                slab.append(
                    adsorbate.specie, p2, properties={"surface_properties": "adsorbate"}
                )
                slab.append(
                    adsorbate.specie,
                    adsorbate.frac_coords,
                    properties={"surface_properties": "adsorbate"},
                )
            new_adslabs.append(slab)

        return new_adslabs

    def generate_substitution_structures(
        self,
        atom,
        target_species=None,
        sub_both_sides=False,
        range_tol=1e-2,
        dist_from_surf=0,
    ):
        """
        Function that performs substitution-type doping on the surface and
            returns all possible configurations where one dopant is substituted
            per surface. Can substitute one surface or both.

        Args:
            atom (str): atom corresponding to substitutional dopant
            sub_both_sides (bool): If true, substitute an equivalent
                site on the other surface
            target_species (list): List of specific species to substitute
            range_tol (float): Find viable substitution sites at a specific
                distance from the surface +- this tolerance
            dist_from_surf (float): Distance from the surface to find viable
                substitution sites, defaults to 0 to substitute at the surface
        """

        target_species = target_species or []

        # Get symmetrized structure in case we want to substitue both sides
        sym_slab = SpacegroupAnalyzer(self.slab).get_symmetrized_structure()

        # Define a function for substituting a site
        def substitute(site, i):
            slab = self.slab.copy()
            props = self.slab.site_properties
            if sub_both_sides:
                # Find an equivalent site on the other surface
                eq_indices = [
                    indices for indices in sym_slab.equivalent_indices if i in indices
                ][0]
                for ii in eq_indices:
                    if "%.6f" % (sym_slab[ii].frac_coords[2]) != "%.6f" % (
                        site.frac_coords[2]
                    ):
                        props["surface_properties"][ii] = "substitute"
                        slab.replace(ii, atom)
                        break

            props["surface_properties"][i] = "substitute"
            slab.replace(i, atom)
            slab.add_site_property("surface_properties", props["surface_properties"])
            return slab

        # Get all possible substitution sites
        substituted_slabs = []
        # Sort sites so that we can define a range relative to the position of the
        # surface atoms, i.e. search for sites above (below) the bottom (top) surface
        sorted_sites = sorted(sym_slab, key=lambda site: site.frac_coords[2])
        if sorted_sites[0].surface_properties == "surface":
            d = sorted_sites[0].frac_coords[2] + dist_from_surf
        else:
            d = sorted_sites[-1].frac_coords[2] - dist_from_surf

        for i, site in enumerate(sym_slab):
            if d - range_tol < site.frac_coords[2] < d + range_tol:
                if target_species and site.species_string in target_species:
                    substituted_slabs.append(substitute(site, i))
                elif not target_species:
                    substituted_slabs.append(substitute(site, i))

        matcher = StructureMatcher()
        return [s[0] for s in matcher.group_structures(substituted_slabs)]


def get_mi_vec(slab):
    """
    Convenience function which returns the unit vector aligned
    with the miller index.
    """
    mvec = np.cross(slab.lattice.matrix[0], slab.lattice.matrix[1])
    return mvec / np.linalg.norm(mvec)


def get_rot(slab):
    """
    Gets the transformation to rotate the z axis into the miller index
    """
    new_z = get_mi_vec(slab)
    a, b, c = slab.lattice.matrix
    new_x = a / np.linalg.norm(a)
    new_y = np.cross(new_z, new_x)
    x, y, z = np.eye(3)
    rot_matrix = np.array(
        [np.dot(*el) for el in itertools.product([x, y, z], [new_x, new_y, new_z])]
    ).reshape(3, 3)
    rot_matrix = np.transpose(rot_matrix)
    sop = SymmOp.from_rotation_and_translation(rot_matrix)
    return sop


def put_coord_inside(lattice, cart_coordinate):
    """
    converts a cartesian coordinate such that it is inside the unit cell.
    """
    fc = lattice.get_fractional_coords(cart_coordinate)
    return lattice.get_cartesian_coords([c - np.floor(c) for c in fc])


def reorient_z(structure):
    """
    reorients a structure such that the z axis is concurrent with the
    normal to the A-B plane
    """
    struct = structure.copy()
    sop = get_rot(struct)
    struct.apply_operation(sop)
    return struct


# Get color dictionary
<<<<<<< HEAD
colors = loadfn(os.path.join(os.path.dirname(vis.__file__), "ElementColorSchemes.yaml"))
color_dict = {
    el: [j / 256.001 for j in colors["Jmol"][el]] for el in colors["Jmol"].keys()
}


def plot_slab(
    slab,
    ax,
    scale=0.8,
    repeat=5,
    window=1.5,
    draw_unit_cell=True,
    decay=0.2,
    adsorption_sites=True,
    find_args=None,
    inverse=False,
):
=======
colors = loadfn(os.path.join(os.path.dirname(vis.__file__),
                             "ElementColorSchemes.yaml"))
color_dict = {el: [j / 256.001 for j in colors["Jmol"][el]]
              for el in colors["Jmol"].keys()}


def plot_slab(slab, ax, scale=0.8, repeat=5, window=1.5, draw_unit_cell=True,
              decay=0.2, adsorption_sites=True, find_args=None):
>>>>>>> 6a38ecfc
    """
    Function that helps visualize the slab in a 2-D plot, for
    convenient viewing of output of AdsorbateSiteFinder.

    Args:
        slab (slab): Slab object to be visualized
        ax (axes): matplotlib axes with which to visualize
        scale (float): radius scaling for sites
        repeat (int): number of repeating unit cells to visualize
        window (float): window for setting the axes limits, is essentially
            a fraction of the unit cell limits
        draw_unit_cell (bool): flag indicating whether or not to draw cell
        decay (float): how the alpha-value decays along the z-axis
        find_args (dict): dictionary of arguments to be passed to the
                call to AdsorbateSiteFinder(orig_slab).find_adsorption_sites
<<<<<<< HEAD
        inverse (bool): invert z axis to plot opposite surface
=======
>>>>>>> 6a38ecfc
    """
    orig_slab = slab.copy()
    slab = reorient_z(slab)
    orig_cell = slab.lattice.matrix.copy()
    if repeat:
        slab.make_supercell([repeat, repeat, 1])
    coords = np.array(sorted(slab.cart_coords, key=lambda x: x[2]))
    sites = sorted(slab.sites, key=lambda x: x.coords[2])
    alphas = 1 - decay * (np.max(coords[:, 2]) - coords[:, 2])
    alphas = alphas.clip(min=0)
    corner = [0, 0, slab.lattice.get_fractional_coords(coords[-1])[-1]]
    corner = slab.lattice.get_cartesian_coords(corner)[:2]
    verts = orig_cell[:2, :2]
    lattsum = verts[0] + verts[1]
    # Draw circles at sites and stack them accordingly
    for n, coord in enumerate(coords):
        r = sites[n].specie.atomic_radius * scale
        ax.add_patch(
            patches.Circle(
                coord[:2] - lattsum * (repeat // 2), r, color="w", zorder=2 * n
            )
        )
        color = color_dict[sites[n].species_string]
        ax.add_patch(
            patches.Circle(
                coord[:2] - lattsum * (repeat // 2),
                r,
                facecolor=color,
                alpha=alphas[n],
                edgecolor="k",
                lw=0.3,
                zorder=2 * n + 1,
            )
        )
    # Adsorption sites
    if adsorption_sites:
        find_args = find_args or {}
        asf = AdsorbateSiteFinder(orig_slab)
<<<<<<< HEAD
        if inverse:
            inverse_slab = orig_slab.copy()
            inverse_slab.make_supercell([1, 1, -1])
            asf = AdsorbateSiteFinder(inverse_slab)
        ads_sites = asf.find_adsorption_sites(**find_args)["all"]
=======
        ads_sites = asf.find_adsorption_sites(**find_args)['all']
>>>>>>> 6a38ecfc
        sop = get_rot(orig_slab)
        ads_sites = [sop.operate(ads_site)[:2].tolist() for ads_site in ads_sites]
        ax.plot(
            *zip(*ads_sites),
            color="k",
            marker="x",
            markersize=10,
            mew=1,
            linestyle="",
            zorder=10000
        )
    # Draw unit cell
    if draw_unit_cell:
        verts = np.insert(verts, 1, lattsum, axis=0).tolist()
        verts += [[0.0, 0.0]]
        verts = [[0.0, 0.0]] + verts
        codes = [Path.MOVETO, Path.LINETO, Path.LINETO, Path.LINETO, Path.CLOSEPOLY]
        verts = [(np.array(vert) + corner).tolist() for vert in verts]
        path = Path(verts, codes)
        patch = patches.PathPatch(
            path, facecolor="none", lw=2, alpha=0.5, zorder=2 * n + 2
        )
        ax.add_patch(patch)
    ax.set_aspect("equal")
    center = corner + lattsum / 2.0
    extent = np.max(lattsum)
    lim_array = [center - extent * window, center + extent * window]
    x_lim = [ele[0] for ele in lim_array]
    y_lim = [ele[1] for ele in lim_array]
    ax.set_xlim(x_lim)
    ax.set_ylim(y_lim)
    return ax

# ## AdsorptionWorkflowAnalysis
# class BulkEntry:
#     def __init__(self, **kwargs):
#         self.input_bulk = kwargs.get("input_bulk")
#         self.bulk_energy = kwargs.get("bulk_energy")
#         self.output_bulk = kwargs.get("output_bulk")
#         self.eigenvalue_band_properties = \
#             kwargs.get("eigenvalue_band_props")
#
#     @staticmethod
#     def from_folder(bulk_dir="."):
#         vrun_paths = [
#             os.path.join(bulk_dir, fname) for fname in
#             os.listdir(bulk_dir) if "vasprun" in fname.lower()]
#         try:
#             vrun_paths.sort(key=lambda x: time_vrun(x))
#             vrun_i = Vasprun(vrun_paths[0])
#             vrun_o = Vasprun(vrun_paths[-1])
#         except:
#             raise("Parse Error")
#         d = {}
#         d['bulk_energy'] = vrun_o.final_energy
#         d['output_bulk'] = vrun_o.final_structure
#         d['eigenvalue_band_props'] = vrun_o.eigenvalue_band_properties
#         d['input_bulk'] = vrun_i.initial_structure
#         return BulkEntry(**d)
#
#
# class SlabRelaxEntry:
#     def __init__(self):
#         pass
#
# class SlabDoSEntry:
#     def __init__(self):
#         pass
#
#
# class AdsorptionEntry:
#     def __init__(self):
#         pass
#
#
# class AdsorptionDoSEntry:
#     def __init__(self):
#         pass
#
#
# class AdsorptionEnergySlabEntries:
#     def __init__(self, entries, adsorbates):
#         pass<|MERGE_RESOLUTION|>--- conflicted
+++ resolved
@@ -24,12 +24,6 @@
 from pymatgen.core.surface import generate_all_slabs
 from pymatgen.symmetry.analyzer import SpacegroupAnalyzer
 from pymatgen.util.coord import in_coord_list_pbc
-
-#from pymatgen.io.vasp.outputs import Vasprun
-#from atomate.vasp.firetasks.adsorption_tasks import time_vrun
-
-from matplotlib import patches
-from matplotlib.path import Path
 
 #from pymatgen.io.vasp.outputs import Vasprun
 #from atomate.vasp.firetasks.adsorption_tasks import time_vrun
@@ -720,7 +714,6 @@
 
 
 # Get color dictionary
-<<<<<<< HEAD
 colors = loadfn(os.path.join(os.path.dirname(vis.__file__), "ElementColorSchemes.yaml"))
 color_dict = {
     el: [j / 256.001 for j in colors["Jmol"][el]] for el in colors["Jmol"].keys()
@@ -739,16 +732,6 @@
     find_args=None,
     inverse=False,
 ):
-=======
-colors = loadfn(os.path.join(os.path.dirname(vis.__file__),
-                             "ElementColorSchemes.yaml"))
-color_dict = {el: [j / 256.001 for j in colors["Jmol"][el]]
-              for el in colors["Jmol"].keys()}
-
-
-def plot_slab(slab, ax, scale=0.8, repeat=5, window=1.5, draw_unit_cell=True,
-              decay=0.2, adsorption_sites=True, find_args=None):
->>>>>>> 6a38ecfc
     """
     Function that helps visualize the slab in a 2-D plot, for
     convenient viewing of output of AdsorbateSiteFinder.
@@ -764,10 +747,7 @@
         decay (float): how the alpha-value decays along the z-axis
         find_args (dict): dictionary of arguments to be passed to the
                 call to AdsorbateSiteFinder(orig_slab).find_adsorption_sites
-<<<<<<< HEAD
         inverse (bool): invert z axis to plot opposite surface
-=======
->>>>>>> 6a38ecfc
     """
     orig_slab = slab.copy()
     slab = reorient_z(slab)
@@ -806,15 +786,11 @@
     if adsorption_sites:
         find_args = find_args or {}
         asf = AdsorbateSiteFinder(orig_slab)
-<<<<<<< HEAD
         if inverse:
             inverse_slab = orig_slab.copy()
             inverse_slab.make_supercell([1, 1, -1])
             asf = AdsorbateSiteFinder(inverse_slab)
         ads_sites = asf.find_adsorption_sites(**find_args)["all"]
-=======
-        ads_sites = asf.find_adsorption_sites(**find_args)['all']
->>>>>>> 6a38ecfc
         sop = get_rot(orig_slab)
         ads_sites = [sop.operate(ads_site)[:2].tolist() for ads_site in ads_sites]
         ax.plot(
