--- conflicted
+++ resolved
@@ -379,12 +379,7 @@
 
         return np.average([site_list[i].frac_coords for i in indices], axis=0)
 
-<<<<<<< HEAD
-    def add_adsorbate(self, molecule, ads_coord, repeat=None, min_lw=5.0,
-                      translate=True, reorient=True):
-=======
     def add_adsorbate(self, molecule, ads_coord, repeat=None, translate=True, reorient=True):
->>>>>>> ac25cb44
         """
         Adds an adsorbate at a particular coordinate.  Adsorbate
         represented by a Molecule object and is translated to (0, 0, 0) if
@@ -486,13 +481,6 @@
         structs = []
 
         find_args = find_args or {}
-<<<<<<< HEAD
-        for coords in self.find_adsorption_sites(**find_args)['all']:
-            structs.append(
-                self.add_adsorbate(
-                    molecule, coords, repeat=repeat, min_lw=min_lw,
-                    translate=translate, reorient=reorient))
-=======
         for coords in self.find_adsorption_sites(**find_args)["all"]:
             structs.append(
                 self.add_adsorbate(
@@ -503,7 +491,6 @@
                     reorient=reorient,
                 )
             )
->>>>>>> ac25cb44
         return structs
 
     def adsorb_both_surfaces(
@@ -684,16 +671,6 @@
 
 
 # Get color dictionary
-<<<<<<< HEAD
-colors = loadfn(os.path.join(os.path.dirname(vis.__file__),
-                             "ElementColorSchemes.yaml"))
-color_dict = {el: [j / 256.001 for j in colors["Jmol"][el]]
-              for el in colors["Jmol"].keys()}
-
-
-def plot_slab(slab, ax, scale=0.8, repeat=5, window=1.5, draw_unit_cell=True,
-              decay=0.2, adsorption_sites=True, find_args=None):
-=======
 colors = loadfn(os.path.join(os.path.dirname(vis.__file__), "ElementColorSchemes.yaml"))
 color_dict = {el: [j / 256.001 for j in colors["Jmol"][el]] for el in colors["Jmol"].keys()}
 
@@ -708,8 +685,8 @@
     decay=0.2,
     adsorption_sites=True,
     inverse=False,
+    find_args=None
 ):
->>>>>>> ac25cb44
     """
     Function that helps visualize the slab in a 2-D plot, for
     convenient viewing of output of AdsorbateSiteFinder.
@@ -759,15 +736,11 @@
     if adsorption_sites:
         find_args = find_args or {}
         asf = AdsorbateSiteFinder(orig_slab)
-<<<<<<< HEAD
-        ads_sites = asf.find_adsorption_sites(**find_args)['all']
-=======
         if inverse:
             inverse_slab = orig_slab.copy()
             inverse_slab.make_supercell([1, 1, -1])
             asf = AdsorbateSiteFinder(inverse_slab)
-        ads_sites = asf.find_adsorption_sites()["all"]
->>>>>>> ac25cb44
+        ads_sites = asf.find_adsorption_sites(**find_args)["all"]
         sop = get_rot(orig_slab)
         ads_sites = [sop.operate(ads_site)[:2].tolist() for ads_site in ads_sites]
         ax.plot(*zip(*ads_sites), color="k", marker="x", markersize=10, mew=1, linestyle="", zorder=10000)
