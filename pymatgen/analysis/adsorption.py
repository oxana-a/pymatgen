--- conflicted
+++ resolved
@@ -410,14 +410,8 @@
 
         return np.average([site_list[i].frac_coords for i in indices], axis=0)
 
-<<<<<<< HEAD
     def add_adsorbate(self, molecule, ads_coord, repeat=None, min_lw=5.0,
                       translate=True, reorient=True):
-=======
-    def add_adsorbate(
-        self, molecule, ads_coord, repeat=None, translate=True, reorient=True
-    ):
->>>>>>> 89378b7d
         """
         Adds an adsorbate at a particular coordinate.  Adsorbate
         represented by a Molecule object and is translated to (0, 0, 0) if
@@ -527,24 +521,11 @@
         structs = []
 
         find_args = find_args or {}
-<<<<<<< HEAD
         for coords in self.find_adsorption_sites(**find_args)['all']:
             structs.append(
                 self.add_adsorbate(
                     molecule, coords, repeat=repeat, min_lw=min_lw,
                     translate=translate, reorient=reorient))
-=======
-        for coords in self.find_adsorption_sites(**find_args)["all"]:
-            structs.append(
-                self.add_adsorbate(
-                    molecule,
-                    coords,
-                    repeat=repeat,
-                    translate=translate,
-                    reorient=reorient,
-                )
-            )
->>>>>>> 89378b7d
         return structs
 
     def adsorb_both_surfaces(
@@ -733,16 +714,6 @@
 
 
 # Get color dictionary
-<<<<<<< HEAD
-colors = loadfn(os.path.join(os.path.dirname(vis.__file__),
-                             "ElementColorSchemes.yaml"))
-color_dict = {el: [j / 256.001 for j in colors["Jmol"][el]]
-              for el in colors["Jmol"].keys()}
-
-
-def plot_slab(slab, ax, scale=0.8, repeat=5, window=1.5, draw_unit_cell=True,
-              decay=0.2, adsorption_sites=True, find_args=None):
-=======
 colors = loadfn(os.path.join(os.path.dirname(vis.__file__), "ElementColorSchemes.yaml"))
 color_dict = {
     el: [j / 256.001 for j in colors["Jmol"][el]] for el in colors["Jmol"].keys()
@@ -758,9 +729,9 @@
     draw_unit_cell=True,
     decay=0.2,
     adsorption_sites=True,
+    find_args=None,
     inverse=False,
 ):
->>>>>>> 89378b7d
     """
     Function that helps visualize the slab in a 2-D plot, for
     convenient viewing of output of AdsorbateSiteFinder.
@@ -774,12 +745,9 @@
             a fraction of the unit cell limits
         draw_unit_cell (bool): flag indicating whether or not to draw cell
         decay (float): how the alpha-value decays along the z-axis
-<<<<<<< HEAD
         find_args (dict): dictionary of arguments to be passed to the
                 call to AdsorbateSiteFinder(orig_slab).find_adsorption_sites
-=======
         inverse (bool): invert z axis to plot opposite surface
->>>>>>> 89378b7d
     """
     orig_slab = slab.copy()
     slab = reorient_z(slab)
@@ -823,15 +791,11 @@
     if adsorption_sites:
         find_args = find_args or {}
         asf = AdsorbateSiteFinder(orig_slab)
-<<<<<<< HEAD
-        ads_sites = asf.find_adsorption_sites(**find_args)['all']
-=======
         if inverse:
             inverse_slab = orig_slab.copy()
             inverse_slab.make_supercell([1, 1, -1])
             asf = AdsorbateSiteFinder(inverse_slab)
-        ads_sites = asf.find_adsorption_sites()["all"]
->>>>>>> 89378b7d
+        ads_sites = asf.find_adsorption_sites(**find_args)["all"]
         sop = get_rot(orig_slab)
         ads_sites = [sop.operate(ads_site)[:2].tolist() for ads_site in ads_sites]
         ax.plot(
