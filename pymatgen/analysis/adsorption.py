# coding: utf-8
# Copyright (c) Pymatgen Development Team.
# Distributed under the terms of the MIT License.


"""
This module provides classes used to enumerate surface sites
and to find adsorption sites on slabs
"""

import itertools
import os

import numpy as np
from matplotlib import patches
from matplotlib.path import Path
from monty.serialization import loadfn
from scipy.spatial import Delaunay

import pymatgen.vis as vis
from pymatgen.core.structure import Structure
from pymatgen.analysis.local_env import VoronoiNN
from pymatgen.analysis.structure_matcher import StructureMatcher
from pymatgen.core.operations import SymmOp
from pymatgen.core.surface import generate_all_slabs
from pymatgen.symmetry.analyzer import SpacegroupAnalyzer
from pymatgen.util.coord import in_coord_list_pbc

#from pymatgen.io.vasp.outputs import Vasprun
#from atomate.vasp.firetasks.adsorption_tasks import time_vrun

from matplotlib import patches
from matplotlib.path import Path

__author__ = "Joseph Montoya"
__copyright__ = "Copyright 2016, The Materials Project"
__version__ = "0.1"
__maintainer__ = "Joseph Montoya"
__credits__ = "Richard Tran"
__email__ = "montoyjh@lbl.gov"
__status__ = "Development"
__date__ = "December 2, 2015"


class AdsorbateSiteFinder:
    """
    This class finds adsorbate sites on slabs and generates
    adsorbate structures according to user-defined criteria.
    The algorithm for finding sites is essentially as follows:
        1. Determine "surface sites" by finding those within
            a height threshold along the miller index of the
            highest site
        2. Create a network of surface sites using the Delaunay
            triangulation of the surface sites
        3. Assign on-top, bridge, and hollow adsorption sites
            at the nodes, edges, and face centers of the Del.
            Triangulation
        4. Generate structures from a molecule positioned at
            these sites
    """

    def __init__(self, slab, selective_dynamics=False, height=0.9, mi_vec=None):
        """
        Create an AdsorbateSiteFinder object.

        Args:
            slab (Slab): slab object for which to find adsorbate sites
            selective_dynamics (bool): flag for whether to assign
                non-surface sites as fixed for selective dynamics
            height (float): height criteria for selection of surface sites
            mi_vec (3-D array-like): vector corresponding to the vector
                concurrent with the miller index, this enables use with
                slabs that have been reoriented, but the miller vector
                must be supplied manually

        """
        # get surface normal from miller index
        if mi_vec:
            self.mvec = mi_vec
        else:
            self.mvec = get_mi_vec(slab)
        slab = self.assign_site_properties(slab, height)
        if selective_dynamics:
            slab = self.assign_selective_dynamics(slab)
        self.slab = slab

    @classmethod
    def from_bulk_and_miller(
        cls,
        structure,
        miller_index,
        min_slab_size=8.0,
        min_vacuum_size=10.0,
        max_normal_search=None,
        center_slab=True,
        selective_dynamics=False,
        undercoord_threshold=0.09,
    ):
        """
        This method constructs the adsorbate site finder from a bulk
        structure and a miller index, which allows the surface sites
        to be determined from the difference in bulk and slab coordination,
        as opposed to the height threshold.

        Args:
            structure (Structure): structure from which slab
                input to the ASF is constructed
            miller_index (3-tuple or list): miller index to be used
            min_slab_size (float): min slab size for slab generation
            min_vacuum_size (float): min vacuum size for slab generation
            max_normal_search (int): max normal search for slab generation
            center_slab (bool): whether to center slab in slab generation
            selective dynamics (bool): whether to assign surface sites
                to selective dynamics
            undercoord_threshold (float): threshold of "undercoordation"
                to use for the assignment of surface sites.  Default is
                0.1, for which surface sites will be designated if they
                are 10% less coordinated than their bulk counterpart
        """
        # TODO: for some reason this works poorly with primitive cells
        #       may want to switch the coordination algorithm eventually
        vnn_bulk = VoronoiNN(tol=0.05)
        bulk_coords = [len(vnn_bulk.get_nn(structure, n)) for n in range(len(structure))]
        struct = structure.copy(site_properties={"bulk_coordinations": bulk_coords})
        slabs = generate_all_slabs(
            struct,
            max_index=max(miller_index),
            min_slab_size=min_slab_size,
            min_vacuum_size=min_vacuum_size,
            max_normal_search=max_normal_search,
            center_slab=center_slab,
        )

        slab_dict = {slab.miller_index: slab for slab in slabs}

        if miller_index not in slab_dict:
            raise ValueError("Miller index not in slab dict")

        this_slab = slab_dict[miller_index]

        vnn_surface = VoronoiNN(tol=0.05, allow_pathological=True)

        surf_props, undercoords = [], []
        this_mi_vec = get_mi_vec(this_slab)
        mi_mags = [np.dot(this_mi_vec, site.coords) for site in this_slab]
        average_mi_mag = np.average(mi_mags)
        for n, site in enumerate(this_slab):
            bulk_coord = this_slab.site_properties["bulk_coordinations"][n]
            slab_coord = len(vnn_surface.get_nn(this_slab, n))
            mi_mag = np.dot(this_mi_vec, site.coords)
            undercoord = (bulk_coord - slab_coord) / bulk_coord
            undercoords += [undercoord]
            if undercoord > undercoord_threshold and mi_mag > average_mi_mag:
                surf_props += ["surface"]
            else:
                surf_props += ["subsurface"]
        new_site_properties = {
            "surface_properties": surf_props,
            "undercoords": undercoords,
        }
        new_slab = this_slab.copy(site_properties=new_site_properties)
        return cls(new_slab, selective_dynamics)

    def find_surface_sites_by_height(self, slab, height=0.9, xy_tol=0.05):
        """
        This method finds surface sites by determining which sites are within
        a threshold value in height from the topmost site in a list of sites

        Args:
            site_list (list): list of sites from which to select surface sites
            height (float): threshold in angstroms of distance from topmost
                site in slab along the slab c-vector to include in surface
                site determination
            xy_tol (float): if supplied, will remove any sites which are
                within a certain distance in the miller plane.

        Returns:
            list of sites selected to be within a threshold of the highest
        """

        # Get projection of coordinates along the miller index
        m_projs = np.array([np.dot(site.coords, self.mvec) for site in slab.sites])

        # Mask based on window threshold along the miller index.
        mask = (m_projs - np.amax(m_projs)) >= -height
        surf_sites = [slab.sites[n] for n in np.where(mask)[0]]
        if xy_tol:
            # sort surface sites by height
            surf_sites = [s for (h, s) in zip(m_projs[mask], surf_sites)]
            surf_sites.reverse()
            unique_sites, unique_perp_fracs = [], []
            for site in surf_sites:
                this_perp = site.coords - np.dot(site.coords, self.mvec)
                this_perp_frac = slab.lattice.get_fractional_coords(this_perp)
                if not in_coord_list_pbc(unique_perp_fracs, this_perp_frac):
                    unique_sites.append(site)
                    unique_perp_fracs.append(this_perp_frac)
            surf_sites = unique_sites

        return surf_sites

    def assign_site_properties(self, slab, height=0.9):
        """
        Assigns site properties.
        """
        if "surface_properties" in slab.site_properties.keys():
            return slab

        surf_sites = self.find_surface_sites_by_height(slab, height)
        surf_props = ["surface" if site in surf_sites else "subsurface" for site in slab.sites]
        return slab.copy(site_properties={"surface_properties": surf_props})

    def get_extended_surface_mesh(self, repeat=(5, 5, 1)):
        """
        Gets an extended surface mesh for to use for adsorption
        site finding by constructing supercell of surface sites

        Args:
            repeat (3-tuple): repeat for getting extended surface mesh
        """
        surf_str = Structure.from_sites(self.surface_sites)
        surf_str.make_supercell(repeat)
        return surf_str

    @property
    def surface_sites(self):
        """
        convenience method to return a list of surface sites
        """
        return [site for site in self.slab.sites if site.properties["surface_properties"] == "surface"]

    def subsurface_sites(self):
        """
        convenience method to return list of subsurface sites
        """
        return [site for site in self.slab.sites if site.properties["surface_properties"] == "subsurface"]

    def find_adsorption_sites(
        self,
        distance=2.0,
        put_inside=True,
        symm_reduce=1e-2,
        near_reduce=1e-2,
        positions=["ontop", "bridge", "hollow"],
        no_obtuse_hollow=True,
    ):
        """
        Finds surface sites according to the above algorithm.  Returns
        a list of corresponding cartesian coordinates.

        Args:
            distance (float): distance from the coordinating ensemble
                of atoms along the miller index for the site (i. e.
                the distance from the slab itself)
            put_inside (bool): whether to put the site inside the cell
            symm_reduce (float): symm reduction threshold
            near_reduce (float): near reduction threshold
            positions (list): which positions to include in the site finding
                "ontop": sites on top of surface sites
                "bridge": sites at edges between surface sites in Delaunay
                    triangulation of surface sites in the miller plane
                "hollow": sites at centers of Delaunay triangulation faces
                "subsurface": subsurface positions projected into miller plane
            no_obtuse_hollow (bool): flag to indicate whether to include
                obtuse triangular ensembles in hollow sites
        """
        ads_sites = {k: [] for k in positions}
        if "ontop" in positions:
            ads_sites["ontop"] = [s.coords for s in self.surface_sites]
        if "subsurface" in positions:
            # Get highest site
            ref = self.slab.sites[np.argmax(self.slab.cart_coords[:, 2])]
            # Project diff between highest site and subs site into miller
            ss_sites = [
                self.mvec * np.dot(ref.coords - s.coords, self.mvec) + s.coords for s in self.subsurface_sites()
            ]
            ads_sites["subsurface"] = ss_sites
        if "bridge" in positions or "hollow" in positions:
            mesh = self.get_extended_surface_mesh()
            sop = get_rot(self.slab)
            dt = Delaunay([sop.operate(m.coords)[:2] for m in mesh])
            # TODO: refactor below to properly account for >3-fold
            for v in dt.simplices:
                if -1 not in v:
                    dots = []
                    for i_corner, i_opp in zip(range(3), ((1, 2), (0, 2), (0, 1))):
                        corner, opp = v[i_corner], [v[o] for o in i_opp]
                        vecs = [mesh[d].coords - mesh[corner].coords for d in opp]
                        vecs = [vec / np.linalg.norm(vec) for vec in vecs]
                        dots.append(np.dot(*vecs))
                        # Add bridge sites at midpoints of edges of D. Tri
                        if "bridge" in positions:
                            ads_sites["bridge"].append(self.ensemble_center(mesh, opp))
                    # Prevent addition of hollow sites in obtuse triangles
                    obtuse = no_obtuse_hollow and (np.array(dots) < 1e-5).any()
                    # Add hollow sites at centers of D. Tri faces
                    if "hollow" in positions and not obtuse:
                        ads_sites["hollow"].append(self.ensemble_center(mesh, v))
        for key, sites in ads_sites.items():
            # Pare off outer sites for bridge/hollow
            if key in ["bridge", "hollow"]:
                frac_coords = [self.slab.lattice.get_fractional_coords(ads_site) for ads_site in sites]
                frac_coords = [
                    frac_coord
                    for frac_coord in frac_coords
                    if (frac_coord[0] > 1 and frac_coord[0] < 4 and frac_coord[1] > 1 and frac_coord[1] < 4)
                ]
                sites = [self.slab.lattice.get_cartesian_coords(frac_coord) for frac_coord in frac_coords]
            if near_reduce:
                sites = self.near_reduce(sites, threshold=near_reduce)
            if put_inside:
                sites = [put_coord_inside(self.slab.lattice, coord) for coord in sites]
            if symm_reduce:
                sites = self.symm_reduce(sites, threshold=symm_reduce)
            sites = [site + distance * self.mvec for site in sites]

            ads_sites[key] = sites
        ads_sites["all"] = sum(ads_sites.values(), [])
        return ads_sites

    def symm_reduce(self, coords_set, threshold=1e-6):
        """
        Reduces the set of adsorbate sites by finding removing
        symmetrically equivalent duplicates

        Args:
            coords_set: coordinate set in cartesian coordinates
            threshold: tolerance for distance equivalence, used
                as input to in_coord_list_pbc for dupl. checking
        """
        surf_sg = SpacegroupAnalyzer(self.slab, 0.1)
        symm_ops = surf_sg.get_symmetry_operations()
        unique_coords = []
        # Convert to fractional
        coords_set = [self.slab.lattice.get_fractional_coords(coords) for coords in coords_set]
        for coords in coords_set:
            incoord = False
            for op in symm_ops:
                if in_coord_list_pbc(unique_coords, op.operate(coords), atol=threshold):
                    incoord = True
                    break
            if not incoord:
                unique_coords += [coords]
        # convert back to cartesian
        return [self.slab.lattice.get_cartesian_coords(coords) for coords in unique_coords]

    def near_reduce(self, coords_set, threshold=1e-4):
        """
        Prunes coordinate set for coordinates that are within
        threshold

        Args:
            coords_set (Nx3 array-like): list or array of coordinates
            threshold (float): threshold value for distance
        """
        unique_coords = []
        coords_set = [self.slab.lattice.get_fractional_coords(coords) for coords in coords_set]
        for coord in coords_set:
            if not in_coord_list_pbc(unique_coords, coord, threshold):
                unique_coords += [coord]
        return [self.slab.lattice.get_cartesian_coords(coords) for coords in unique_coords]

    @classmethod
    def ensemble_center(cls, site_list, indices, cartesian=True):
        """
        Finds the center of an ensemble of sites selected from
        a list of sites.  Helper method for the find_adsorption_sites
        algorithm.

        Args:
            site_list (list of sites): list of sites
            indices (list of ints): list of ints from which to select
                sites from site list
            cartesian (bool): whether to get average fractional or
                cartesian coordinate
        """
        if cartesian:
            return np.average([site_list[i].coords for i in indices], axis=0)

        return np.average([site_list[i].frac_coords for i in indices], axis=0)

<<<<<<< HEAD
    def add_adsorbate(self, molecule, ads_coord, repeat=None, min_lw=5.0,
                      translate=True, reorient=True):
=======
    def add_adsorbate(self, molecule, ads_coord, repeat=None, translate=True, reorient=True):
>>>>>>> cf2199e3
        """
        Adds an adsorbate at a particular coordinate.  Adsorbate
        represented by a Molecule object and is translated to (0, 0, 0) if
        translate is True, or positioned relative to the input adsorbate
        coordinate if translate is False.

        Args:
            molecule (Molecule): molecule object representing the adsorbate
            ads_coord (array): coordinate of adsorbate position
            repeat (3-tuple or list): input for making a supercell of slab
                prior to placing the adsorbate
            min_lw (float): minimum length and width of the slab, only used
                if repeat is None
            translate (bool): flag on whether to translate the molecule so
                that the CoM of the atoms that have the most negative z
                coordinate is at the origin prior to adding it to the surface
            reorient (bool): flag on whether to reorient the molecule to
                have its z-axis concurrent with miller index
        """
        molecule = molecule.copy()
        if repeat is None:
            xrep = np.ceil(min_lw / np.linalg.norm(self.slab.lattice.matrix[0]))
            yrep = np.ceil(min_lw / np.linalg.norm(self.slab.lattice.matrix[1]))
            repeat = [xrep, yrep, 1]
        if translate:
            # Translate the molecule so that the center of mass of the atoms
            # that have the most negative z coordinate is at (0, 0, 0)
            front_atoms = molecule.copy()
            front_atoms._sites = [
                s for s in molecule.sites if s.coords[2] == min([s.coords[2] for s in molecule.sites])
            ]
            x, y, z = front_atoms.center_of_mass
            molecule.translate_sites(vector=[-x, -y, -z])
        if reorient:
            # Reorient the molecule along slab m_index
            sop = get_rot(self.slab)
            molecule.apply_operation(sop.inverse)
        struct = self.slab.copy()
        if repeat:
            struct.make_supercell(repeat)
        if "surface_properties" in struct.site_properties.keys():
            molecule.add_site_property("surface_properties", ["adsorbate"] * molecule.num_sites)
        if "selective_dynamics" in struct.site_properties.keys():
            molecule.add_site_property("selective_dynamics", [[True, True, True]] * molecule.num_sites)
        for site in molecule:
            struct.append(
                site.specie,
                ads_coord + site.coords,
                coords_are_cartesian=True,
                properties=site.properties,
            )
        return struct

    @classmethod
    def assign_selective_dynamics(cls, slab):
        """
        Helper function to assign selective dynamics site_properties
        based on surface, subsurface site properties

        Args:
            slab (Slab): slab for which to assign selective dynamics
        """
        sd_list = []
        sd_list = [
            [False, False, False] if site.properties["surface_properties"] == "subsurface" else [True, True, True]
            for site in slab.sites
        ]
        new_sp = slab.site_properties
        new_sp["selective_dynamics"] = sd_list
        return slab.copy(site_properties=new_sp)

    def generate_adsorption_structures(
        self,
        molecule,
        repeat=None,
        min_lw=5.0,
        translate=True,
        reorient=True,
        find_args=None,
    ):
        """
        Function that generates all adsorption structures for a given
        molecular adsorbate.  Can take repeat argument or minimum
        length/width of precursor slab as an input

        Args:
            molecule (Molecule): molecule corresponding to adsorbate
            repeat (3-tuple or list): repeat argument for supercell generation
            min_lw (float): minimum length and width of the slab, only used
                if repeat is None
            translate (bool): flag on whether to translate the molecule so
                that the CoM of the atoms that have the most negative z
                coordinate is at the origin prior to adding it to the surface
            reorient (bool): flag on whether or not to reorient adsorbate
                along the miller index
            find_args (dict): dictionary of arguments to be passed to the
                call to self.find_adsorption_sites, e.g. {"distance":2.0}
        """
        structs = []

        find_args = find_args or {}
        for coords in self.find_adsorption_sites(**find_args)['all']:
            structs.append(
                self.add_adsorbate(
                    molecule, coords, repeat=repeat, min_lw=min_lw,
                    translate=translate, reorient=reorient))
        return structs

    def adsorb_both_surfaces(
        self,
        molecule,
        repeat=None,
        min_lw=5.0,
        translate=True,
        reorient=True,
        find_args=None,
    ):
        """
        Function that generates all adsorption structures for a given
        molecular adsorbate on both surfaces of a slab. This is useful
        for calculating surface energy where both surfaces need to be
        equivalent or if we want to calculate nonpolar systems.

        Args:
            molecule (Molecule): molecule corresponding to adsorbate
            repeat (3-tuple or list): repeat argument for supercell generation
            min_lw (float): minimum length and width of the slab, only used
                if repeat is None
            reorient (bool): flag on whether or not to reorient adsorbate
                along the miller index
            find_args (dict): dictionary of arguments to be passed to the
                call to self.find_adsorption_sites, e.g. {"distance":2.0}
        """

        # Get the adsorbed surfaces first
        find_args = find_args or {}
        adslabs = self.generate_adsorption_structures(
            molecule,
            repeat=repeat,
            min_lw=min_lw,
            translate=translate,
            reorient=reorient,
            find_args=find_args,
        )

        new_adslabs = []
        for adslab in adslabs:

            # Find the adsorbate sites and indices in each slab
            _, adsorbates, indices = False, [], []
            for i, site in enumerate(adslab.sites):
                if site.surface_properties == "adsorbate":
                    adsorbates.append(site)
                    indices.append(i)

            # Start with the clean slab
            adslab.remove_sites(indices)
            slab = adslab.copy()

            # For each site, we add it back to the slab along with a
            # symmetrically equivalent position on the other side of
            # the slab using symmetry operations
            for adsorbate in adsorbates:
                p2 = adslab.get_symmetric_site(adsorbate.frac_coords)
                slab.append(adsorbate.specie, p2, properties={"surface_properties": "adsorbate"})
                slab.append(
                    adsorbate.specie,
                    adsorbate.frac_coords,
                    properties={"surface_properties": "adsorbate"},
                )
            new_adslabs.append(slab)

        return new_adslabs

    def generate_substitution_structures(
        self,
        atom,
        target_species=None,
        sub_both_sides=False,
        range_tol=1e-2,
        dist_from_surf=0,
    ):
        """
        Function that performs substitution-type doping on the surface and
            returns all possible configurations where one dopant is substituted
            per surface. Can substitute one surface or both.

        Args:
            atom (str): atom corresponding to substitutional dopant
            sub_both_sides (bool): If true, substitute an equivalent
                site on the other surface
            target_species (list): List of specific species to substitute
            range_tol (float): Find viable substitution sites at a specific
                distance from the surface +- this tolerance
            dist_from_surf (float): Distance from the surface to find viable
                substitution sites, defaults to 0 to substitute at the surface
        """

        target_species = target_species or []

        # Get symmetrized structure in case we want to substitue both sides
        sym_slab = SpacegroupAnalyzer(self.slab).get_symmetrized_structure()

        # Define a function for substituting a site
        def substitute(site, i):
            slab = self.slab.copy()
            props = self.slab.site_properties
            if sub_both_sides:
                # Find an equivalent site on the other surface
                eq_indices = [indices for indices in sym_slab.equivalent_indices if i in indices][0]
                for ii in eq_indices:
                    if "%.6f" % (sym_slab[ii].frac_coords[2]) != "%.6f" % (site.frac_coords[2]):
                        props["surface_properties"][ii] = "substitute"
                        slab.replace(ii, atom)
                        break

            props["surface_properties"][i] = "substitute"
            slab.replace(i, atom)
            slab.add_site_property("surface_properties", props["surface_properties"])
            return slab

        # Get all possible substitution sites
        substituted_slabs = []
        # Sort sites so that we can define a range relative to the position of the
        # surface atoms, i.e. search for sites above (below) the bottom (top) surface
        sorted_sites = sorted(sym_slab, key=lambda site: site.frac_coords[2])
        if sorted_sites[0].surface_properties == "surface":
            d = sorted_sites[0].frac_coords[2] + dist_from_surf
        else:
            d = sorted_sites[-1].frac_coords[2] - dist_from_surf

        for i, site in enumerate(sym_slab):
            if d - range_tol < site.frac_coords[2] < d + range_tol:
                if target_species and site.species_string in target_species:
                    substituted_slabs.append(substitute(site, i))
                elif not target_species:
                    substituted_slabs.append(substitute(site, i))

        matcher = StructureMatcher()
        return [s[0] for s in matcher.group_structures(substituted_slabs)]


def get_mi_vec(slab):
    """
    Convenience function which returns the unit vector aligned
    with the miller index.
    """
    mvec = np.cross(slab.lattice.matrix[0], slab.lattice.matrix[1])
    return mvec / np.linalg.norm(mvec)


def get_rot(slab):
    """
    Gets the transformation to rotate the z axis into the miller index
    """
    new_z = get_mi_vec(slab)
    a, b, c = slab.lattice.matrix
    new_x = a / np.linalg.norm(a)
    new_y = np.cross(new_z, new_x)
    x, y, z = np.eye(3)
    rot_matrix = np.array([np.dot(*el) for el in itertools.product([x, y, z], [new_x, new_y, new_z])]).reshape(3, 3)
    rot_matrix = np.transpose(rot_matrix)
    sop = SymmOp.from_rotation_and_translation(rot_matrix)
    return sop


def put_coord_inside(lattice, cart_coordinate):
    """
    converts a cartesian coordinate such that it is inside the unit cell.
    """
    fc = lattice.get_fractional_coords(cart_coordinate)
    return lattice.get_cartesian_coords([c - np.floor(c) for c in fc])


def reorient_z(structure):
    """
    reorients a structure such that the z axis is concurrent with the
    normal to the A-B plane
    """
    struct = structure.copy()
    sop = get_rot(struct)
    struct.apply_operation(sop)
    return struct


# Get color dictionary
colors = loadfn(os.path.join(os.path.dirname(vis.__file__), "ElementColorSchemes.yaml"))
color_dict = {el: [j / 256.001 for j in colors["Jmol"][el]] for el in colors["Jmol"].keys()}


def plot_slab(
    slab,
    ax,
    scale=0.8,
    repeat=5,
    window=1.5,
    draw_unit_cell=True,
    decay=0.2,
    adsorption_sites=True,
    find_args=None,
    inverse=False,
):
    """
    Function that helps visualize the slab in a 2-D plot, for
    convenient viewing of output of AdsorbateSiteFinder.

    Args:
        slab (slab): Slab object to be visualized
        ax (axes): matplotlib axes with which to visualize
        scale (float): radius scaling for sites
        repeat (int): number of repeating unit cells to visualize
        window (float): window for setting the axes limits, is essentially
            a fraction of the unit cell limits
        draw_unit_cell (bool): flag indicating whether or not to draw cell
        decay (float): how the alpha-value decays along the z-axis
        find_args (dict): dictionary of arguments to be passed to the
                call to AdsorbateSiteFinder(orig_slab).find_adsorption_sites
        inverse (bool): invert z axis to plot opposite surface
    """
    orig_slab = slab.copy()
    slab = reorient_z(slab)
    orig_cell = slab.lattice.matrix.copy()
    if repeat:
        slab.make_supercell([repeat, repeat, 1])
    coords = np.array(sorted(slab.cart_coords, key=lambda x: x[2]))
    sites = sorted(slab.sites, key=lambda x: x.coords[2])
    alphas = 1 - decay * (np.max(coords[:, 2]) - coords[:, 2])
    alphas = alphas.clip(min=0)
    corner = [0, 0, slab.lattice.get_fractional_coords(coords[-1])[-1]]
    corner = slab.lattice.get_cartesian_coords(corner)[:2]
    verts = orig_cell[:2, :2]
    lattsum = verts[0] + verts[1]
    # Draw circles at sites and stack them accordingly
    for n, coord in enumerate(coords):
        r = sites[n].specie.atomic_radius * scale
        ax.add_patch(patches.Circle(coord[:2] - lattsum * (repeat // 2), r, color="w", zorder=2 * n))
        color = color_dict[sites[n].species_string]
        ax.add_patch(
            patches.Circle(
                coord[:2] - lattsum * (repeat // 2),
                r,
                facecolor=color,
                alpha=alphas[n],
                edgecolor="k",
                lw=0.3,
                zorder=2 * n + 1,
            )
        )
    # Adsorption sites
    if adsorption_sites:
        find_args = find_args or {}
        asf = AdsorbateSiteFinder(orig_slab)
        if inverse:
            inverse_slab = orig_slab.copy()
            inverse_slab.make_supercell([1, 1, -1])
            asf = AdsorbateSiteFinder(inverse_slab)
        ads_sites = asf.find_adsorption_sites(**find_args)["all"]
        sop = get_rot(orig_slab)
        ads_sites = [sop.operate(ads_site)[:2].tolist() for ads_site in ads_sites]
        ax.plot(*zip(*ads_sites), color="k", marker="x", markersize=10, mew=1, linestyle="", zorder=10000)
    # Draw unit cell
    if draw_unit_cell:
        verts = np.insert(verts, 1, lattsum, axis=0).tolist()
        verts += [[0.0, 0.0]]
        verts = [[0.0, 0.0]] + verts
        codes = [Path.MOVETO, Path.LINETO, Path.LINETO, Path.LINETO, Path.CLOSEPOLY]
        verts = [(np.array(vert) + corner).tolist() for vert in verts]
        path = Path(verts, codes)
        patch = patches.PathPatch(path, facecolor="none", lw=2, alpha=0.5, zorder=2 * n + 2)
        ax.add_patch(patch)
    ax.set_aspect("equal")
    center = corner + lattsum / 2.0
    extent = np.max(lattsum)
    lim_array = [center - extent * window, center + extent * window]
    x_lim = [ele[0] for ele in lim_array]
    y_lim = [ele[1] for ele in lim_array]
    ax.set_xlim(x_lim)
    ax.set_ylim(y_lim)
    return ax

# ## AdsorptionWorkflowAnalysis
# class BulkEntry:
#     def __init__(self, **kwargs):
#         self.input_bulk = kwargs.get("input_bulk")
#         self.bulk_energy = kwargs.get("bulk_energy")
#         self.output_bulk = kwargs.get("output_bulk")
#         self.eigenvalue_band_properties = \
#             kwargs.get("eigenvalue_band_props")
#
#     @staticmethod
#     def from_folder(bulk_dir="."):
#         vrun_paths = [
#             os.path.join(bulk_dir, fname) for fname in
#             os.listdir(bulk_dir) if "vasprun" in fname.lower()]
#         try:
#             vrun_paths.sort(key=lambda x: time_vrun(x))
#             vrun_i = Vasprun(vrun_paths[0])
#             vrun_o = Vasprun(vrun_paths[-1])
#         except:
#             raise("Parse Error")
#         d = {}
#         d['bulk_energy'] = vrun_o.final_energy
#         d['output_bulk'] = vrun_o.final_structure
#         d['eigenvalue_band_props'] = vrun_o.eigenvalue_band_properties
#         d['input_bulk'] = vrun_i.initial_structure
#         return BulkEntry(**d)
#
#
# class SlabRelaxEntry:
#     def __init__(self):
#         pass
#
# class SlabDoSEntry:
#     def __init__(self):
#         pass
#
#
# class AdsorptionEntry:
#     def __init__(self):
#         pass
#
#
# class AdsorptionDoSEntry:
#     def __init__(self):
#         pass
#
#
# class AdsorptionEnergySlabEntries:
#     def __init__(self, entries, adsorbates):
#         pass<|MERGE_RESOLUTION|>--- conflicted
+++ resolved
@@ -379,12 +379,8 @@
 
         return np.average([site_list[i].frac_coords for i in indices], axis=0)
 
-<<<<<<< HEAD
     def add_adsorbate(self, molecule, ads_coord, repeat=None, min_lw=5.0,
                       translate=True, reorient=True):
-=======
-    def add_adsorbate(self, molecule, ads_coord, repeat=None, translate=True, reorient=True):
->>>>>>> cf2199e3
         """
         Adds an adsorbate at a particular coordinate.  Adsorbate
         represented by a Molecule object and is translated to (0, 0, 0) if
