#!/usr/bin/env python

"""
This module provides classes to define everything related to band structures.
"""

__author__ = "Geoffroy Hautier, Shyue Ping Ong, Michael Kocher"
__copyright__ = "Copyright 2012, The Materials Project"
__version__ = "1.0"
__maintainer__ = "Geoffroy Hautier"
__email__ = "geoffroy@uclouvain.be"
__status__ = "Development"
__date__ = "March 14, 2012"


import numpy as np
import math
from pymatgen.core.structure import Structure
from pymatgen.core.lattice import Lattice
from pymatgen.electronic_structure.core import Spin, Orbital
from pymatgen.serializers.json_coders import MSONable


class Kpoint(MSONable):
    """
    Class to store kpoint objects. A kpoint is defined with a lattice and frac
    or cartesian coordinates syntax similar than the site object in
    pymatgen.core.structure.
    """

    def __init__(self, coords, lattice, to_unit_cell=False,
                 coords_are_cartesian=False, label=None):
        """
        Args:
            coords:
                coordinate of the kpoint as a numpy array
            lattice:
                a pymatgen.core.lattice.Lattice lattice object representing the
                reciprocal lattice of the kpoint
            to_unit_cell:
                translates fractional coordinate to the basic unit cell, i.e.
                all fractional coordinates satisfy 0 <= a < 1.
                Defaults to False.
            coords_are_cartesian:
                Boolean indicating if the coordinates given are in cartesian or
                fractional coordinates (by default fractional)
            label:
                the label of the kpoint if any (None by default)
        """
        self._lattice = lattice
        self._fcoords = lattice.get_fractional_coords(coords) \
            if coords_are_cartesian else coords
        self._label = label

        if to_unit_cell:
            for i in xrange(len(self._fcoords)):
                self._fcoords[i] = self._fcoords[i] - \
                    math.floor(self._fcoords[i])

        self._ccoords = lattice.get_cartesian_coords(self._fcoords)

    @property
    def lattice(self):
        """
        The lattice associated with the kpoint. It's a
        pymatgen.core.lattice.Lattice object
        """
        return self._lattice

    @property
    def label(self):
        """
        The label associated with the kpoint
        """
        return self._label

    @property
    def frac_coords(self):
        """
        The fractional coordinates of the kpoint as a numpy array
        """
        return np.copy(self._fcoords)

    @property
    def cart_coords(self):
        """
        The cartesian coordinates of the kpoint as a numpy array
        """
        return np.copy(self._ccoords)

    @property
    def a(self):
        """
        Fractional a coordinate of the kpoint
        """
        return self._fcoords[0]

    @property
    def b(self):
        """
        Fractional b coordinate of the kpoint
        """
        return self._fcoords[1]

    @property
    def c(self):
        """
        Fractional c coordinate of the kpoint
        """
        return self._fcoords[2]

    def __str__(self):
        """
        Returns a string with fractional, cartesian coordinates and label
        """
        return "{} {} {}".format(self.frac_coords, self.cart_coords,
                                 self.label)

    @property
    def to_dict(self):
        """
        Json-serializable dict representation of a kpoint
        """
        d = {"lattice": self.lattice.to_dict,
             "fcoords": list(self.frac_coords),
             "ccoords": list(self.cart_coords), "label": self.label}
        d["@module"] = self.__class__.__module__
        d["@class"] = self.__class__.__name__
        return d


class BandStructure(object):
    """
    This is the most generic band structure data possible
    it's defined by a list of kpoints + energies for each of them
    """

    def __init__(self, kpoints, eigenvals, lattice, efermi, labels_dict={},
                 coords_are_cartesian=False, structure=None, projections={}):
        """
        Args:
            kpoints:
                list of kpoint as numpy arrays, in frac_coords of the
                given lattice by default
            eigenvals:
                dict of energies for spin up and spin down
                {Spin.up:[][],Spin.down:[][]}, the first index of the array
                [][] refers to the band and the second to the index of the
                kpoint. The kpoints are ordered according to the order of the
                kpoints array. If the band structure is not spin polarized, we
                only store one data set under Spin.up
            lattice:
                The reciprocal lattice as a pymatgen Lattice object.
            label_dict:
                (dict) of {} this link a kpoint (in frac coords or cartesian
                coordinates depending on the coords).
            coords_are_cartesian:
                Whether coordinates are cartesian.
            efermi:
                fermi energy
            labels_dict:
                (dict) of {} this links a kpoint (in frac coords or cartesian
                coordinates depending on the coords) to a label.
            coords_are_cartesian:
                Whether coordinates are cartesian.
            structure:
                the crystal structure (as a pymatgen Structure object)
                associated with the band structure. This is needed if we
                provide projections to the band structure
            projections:
                dict of orbital projections for spin up and spin down
                {Spin.up:[][{Orbital:[]}],Spin.down:[][{Orbital:[]}]. The
                format follows the one from eigenvals: The first index of the
                array refers to the band and the second to the index of the
                kpoint. The kpoints are ordered according to the order of the
                kpoints array. For each band and kpoint, we associate a
                dictionary indicating projections on orbitals and on different
                sites the keys of the dictionary are Orbital objects and the
                values are the projections on each site ordered as in the
                structure object. If the band structure is not spin polarized,
                we only store one data set under Spin.up.
        """

        self._efermi = efermi
        self._lattice_rec = lattice
        self._kpoints = []
        self._labels_dict = {}
        self._structure = structure
        self._projections = projections

        if len(projections) != 0 and self._structure == None:

            raise Exception("if projections are provided a structure object" \
                            "needs also to be given")

        for k in kpoints:
            #let see if this kpoint has been assigned a label
            label = None
            for c in labels_dict:
                if np.linalg.norm(k - np.array(labels_dict[c])) < 0.0001:
                    label = c
                    self._labels_dict[label] = Kpoint(k, lattice, label=label,
                                    coords_are_cartesian=coords_are_cartesian)
            self._kpoints.append(Kpoint(k, lattice, label=label,
                                    coords_are_cartesian=coords_are_cartesian))
        self._bands = eigenvals
        self._nb_bands = len(eigenvals[Spin.up])

        self._is_spin_polarized = False
        if len(self._bands) == 2:
            self._is_spin_polarized = True

    @property
    def kpoints(self):
        """
        the list of kpoints (as Kpoint objects) in the band structure
        """
        return self._kpoints

    @property
    def lattice(self):
        """
        the lattice of the band structure as a pymatgen Lattice object
        """
        return self._lattice_rec

    @property
    def efermi(self):
        """
        the fermi energy
        """
        return self._efermi

    @property
    def is_spin_polarized(self):
        """
        True if the band structure is spin-polarized, False otherwise
        """
        return self._is_spin_polarized

    @property
    def bands(self):
        """
        returns the eigenvalues for each kpoints as a dictionary
        {Spin.up:[][],Spin.down:[][]}, the first index of the array
        [][] refers to the band and the second to the index of the
        kpoint. The kpoints are ordered according to the order of the
        self.kpoints. If the band structure is not spin polarized, we
        only store one data set under Spin.up
        """
        return self._bands

    @property
    def nb_bands(self):
        """
        returns the number of bands in the band structure
        """
        return self._nb_bands

    def get_projection_on_elements(self):
        """
        Method returning a dictionary of projections on elements.

        Returns:
            a dictionary in the {Spin.up:[][{Element:values}],
            Spin.down:[][{Element:values}]} format
            if there is no projections in the band structure
            returns an empty dict
        """
        if len(self._projections) == 0:
            return {}
        if self.is_spin_polarized:
            result = {Spin.up: [], Spin.down: []}
        else:
            result = {Spin.up: []}
        for spin in result:
            result[spin] = [[{str(e):0.0
                              for e in self._structure.composition.elements}
                              for i in range(len(self._kpoints))]
                              for j in range(self._nb_bands)]
            for i in range(self._nb_bands):
                for j in range(len(self._kpoints)):
                    for k in range(self._structure.num_sites):
                        for orb in self._projections[Spin.up][i][j]:
                            result[spin][i][j][str(self._structure.sites[k]
                            .specie)] += self._projections[spin][i][j][orb][k]
        return result

    def get_projections_on_elts_and_orbitals(self, dictio):
        """
        Method returning a dictionary of projections on elements and specific
        orbitals

        Args:
            dictio:
                A dictionary of Elements and Orbitals for which we want to have
                projections on. It is given as: {Element:[orbitals]},
                e.g., {'Cu':['d','s']}

        Returns:
            A dictionary of projections on elements in the
            {Spin.up:[][{Element:{orb:values}}],
            Spin.down:[][{Element:{orb:values}}]} format
            if there is no projections in the band structure returns an empty
            dict.
        """
        if len(self._projections) == 0:
            return {}
        if self.is_spin_polarized:
            result = {Spin.up: [], Spin.down: []}
        else:
            result = {Spin.up: []}
        for spin in result:
            result[spin] = [[{str(e):{o:0.0 for o in dictio[e]}
                            for e in dictio}
                            for i in range(len(self._kpoints))]
                            for j in range(self._nb_bands)]
            for i in range(self._nb_bands):
                for j in range(len(self._kpoints)):
                    for k in range(self._structure.num_sites):
                        for orb in self._projections[Spin.up][i][j]:
                            if str(self._structure.sites[k].specie) in dictio:
                                if str(orb)[0] in dictio[str(self._structure.
                                                             sites[k].specie)]:
                                    result[spin][i][j][str(self._structure.
                                    sites[k].specie)][str(orb)[0]] += \
                                    self._projections[spin][i][j][orb][k]
        return result


class BandStructureSymmLine(BandStructure, MSONable):
    """
    This object stores band structures along selected (symmetry) lines in the
    Brillouin zone. We call the different symmetry lines (ex: \Gamma to Z)
    "branches".
    """

    def __init__(self, kpoints, eigenvals, lattice, efermi, labels_dict,
                 coords_are_cartesian=False, structure=None, projections={}):
        """
        Args:
            kpoints:
                list of kpoint as numpy arrays, in frac_coords of the
                given lattice by default
            eigenvals:
                dict of energies for spin up and spin down
                {Spin.up:[][],Spin.down:[][]}, the first index of the array
                [][] refers to the band and the second to the index of the
                kpoint. The kpoints are ordered according to the order of the
                kpoints array. If the band structure is not spin polarized, we
                only store one data set under Spin.up.
            lattice:
                The reciprocal lattice.
            efermi:
                fermi energy
            label_dict:
                (dict) of {} this link a kpoint (in frac coords or cartesian
                coordinates depending on the coords).
            coords_are_cartesian:
                Whether coordinates are cartesian.
            structure:
                the crystal structure (as a pymatgen Structure object)
                associated with the band structure. This is needed if we
                provide projections to the band structure.
            projections:
                dict of orbital projections for spin up and spin down
                {Spin.up:[][{Orbital:[]}],Spin.down:[][{Orbital:[]}]. The
                format follows the one from eigenvals: the first index of the
                array refers to the band and the second to the index of the
                kpoint. The kpoints are ordered according to the order of the
                kpoints array. For each band and kpoint, we associate a
                dictionary indicating projections on orbitals and on different
                sites the keys of the dictionary are Orbital objects and the
                values are the projections on each site ordered as in the
                structure object. If the band structure is not spin polarized,
                we only store one data set under Spin.up.
        """
        BandStructure.__init__(self, kpoints, eigenvals, lattice, efermi,
                               labels_dict, coords_are_cartesian, structure,
                               projections)
        self._distance = []
        self._branches = []
        one_group = []
        branches_tmp = []
        #get labels and distance for each kpoint
        previous_kpoint = self._kpoints[0]
        previous_distance = 0.0

        previous_label = self._kpoints[0].label
        for i in range(len(self._kpoints)):
            label = self._kpoints[i].label
            if label != None and previous_label != None:
                self._distance.append(previous_distance)
            else:
                self._distance.append(
                    np.linalg.norm(self._kpoints[i].cart_coords -
                                   previous_kpoint.cart_coords) +
                                      previous_distance)
            previous_kpoint = self._kpoints[i]
            previous_distance = self._distance[i]
            if label:
                if previous_label:
                    if len(one_group) != 0:
                        branches_tmp.append(one_group)
                    one_group = []
            previous_label = label
            one_group.append(i)

        if len(one_group) != 0:
            branches_tmp.append(one_group)
        for b in branches_tmp:
            self._branches.append({"start_index": b[0], "end_index": b[-1],
                                   "name": (self._kpoints[b[0]].label + "-" +
                                           self._kpoints[b[-1]].label)})

        self._is_spin_polarized = False
        if len(self._bands) == 2:
            self._is_spin_polarized = True

    def get_equivalent_kpoints(self, index):
        """
        Returns the list of kpoint indices equivalent (meaning they are the
        same frac coords) to the given one.

        Args:
            index:
                the kpoint index

        Returns:
            a list of equivalent indices

        TODO: now it uses the label we might want to use coordinates instead
        (in case there was a mislabel)
        """
        #if the kpoint has no label it can"t have a repetition along the band
        #structure line object

        if self._kpoints[index].label == None:
            return [index]

        list_index_kpoints = []
        for i in range(len(self._kpoints)):
            if self._kpoints[i].label == self._kpoints[index].label:
                list_index_kpoints.append(i)

        return list_index_kpoints

    def get_branch(self, index):
        """
        Returns in what branch(es) is the kpoint. There can be several
        branches.

        Args:
            index:
                the kpoint index

        Returns:
            A list of dictionaries [{"name","start_index","end_index","index"}]
            indicating all branches in which the k_point is. It takes into
            account the fact that one kpoint (e.g., \Gamma) can be in several
            branches
        """
        to_return = []
        for i in self.get_equivalent_kpoints(index):
            for b in self._branches:
                    if b["start_index"] <= i <= b["end_index"]:
                        to_return.append({"name": b["name"],
                                          "start_index": b["start_index"],
                                          "end_index": b["end_index"],
                                          "index": i})
        return to_return

    def get_vbm(self):
        """
        Returns data about the VBM.

        Returns:
            dict as {"band_index","kpoint_index","kpoint","energy"}
                "band_index":
                    A dict with spin keys pointing to a list of the indices of
                    the band containing the VBM (please note that you can have
                    several bands sharing the VBM) {Spin.up:[],Spin.down:[]}
                "kpoint_index":
                    The list of indices in self._kpoints for the kpoint vbm.
                    Please note that there can be several kpoint_indices
                    relating to the same kpoint (e.g., Gamma can occur at
                    different spots in the band structure line plot)
                "kpoint":
                    The kpoint (as a kpoint object)
                "energy":
                    The energy of the VBM
                "projections":
                    The projections along sites and orbitals of the VBM
                    if any projection data is available (else it is an empty
                    dictionnary)
                    the format is similar to the projections field in
                    BandStructure: {spin:{'Orbital': [proj]}} where the array
                    [proj] is ordered according to the sites in structure
        """
        if self.is_metal():
            return {"band_index": [], "kpoint_index": [],
                    "kpoint": [], "energy": None}
        max_tmp = -float("inf")
        index = None
        kpointvbm = None
        for i in range(self._nb_bands):
            for j in range(len(self._kpoints)):
                for spin in self._bands:
                    if self._bands[spin][i][j] < self._efermi:
                        if self._bands[spin][i][j] > max_tmp:
                            max_tmp = self._bands[spin][i][j]
                            index = j
                            kpointvbm = self._kpoints[j]

        list_index_kpoints = []
        if kpointvbm.label != None:
            for i in range(len(self._kpoints)):
                if self._kpoints[i].label == kpointvbm.label:
                    list_index_kpoints.append(i)
        else:
            list_index_kpoints.append(index)
        #get all other bands sharing the vbm
        list_index_band = {Spin.up: []}
        if self.is_spin_polarized:
            list_index_band = {Spin.up: [], Spin.down: []}
        for spin in self._bands:
            for i in range(self._nb_bands):
                if math.fabs(self._bands[spin][i][index] - max_tmp) < 0.001:
                    list_index_band[spin].append(i)

        proj = {}
        if len(self._projections) != 0:
            for spin in list_index_band:
                proj[spin] = self._projections[spin][list_index_band[spin][0]] \
                [list_index_kpoints[0]]
        return {'band_index': list_index_band,
                'kpoint_index': list_index_kpoints,
                'kpoint': kpointvbm, 'energy': max_tmp,
                'projections': proj}

    def get_cbm(self):
        """
        Returns data about the CBM.

        Returns:
            {"band_index","kpoint_index","kpoint","energy"}
                "band_index":
                    A dict with spin keys pointing to a list of the indices of
                    the band containing the CBM (please note that you can have
                    several bands sharing the CBM) {Spin.up:[],Spin.down:[]}
                "kpoint_index":
                    The list of indices in self._kpoints for the kpoint vbm.
                    Please note that there can be several kpoint_indices
                    relating to the same kpoint (e.g., Gamma can occur at
                    different spots in the band structure line plot)
                "kpoint":
                    The kpoint (as a kpoint object)
                "energy":
                    The energy of the CBM
                "projections":
                    The projections along sites and orbitals of the CBM
                    if any projection data is available (else it is an empty
                    dictionnary)
                    the format is similar to the projections field in
                    BandStructure: {spin: {'Orbital': [proj]}} where the array
                    [proj] is ordered according to the sites in structure
        """
        if self.is_metal():
            return {"band_index": [], "kpoint_index": [],
                    "kpoint": [], "energy": None}
        max_tmp = float("inf")

        index = None
        kpointcbm = None
        for spin in self._bands:
            for i in range(self._nb_bands):
                for j in range(len(self._kpoints)):
                    if self._bands[spin][i][j] > self._efermi:
                        if self._bands[spin][i][j] < max_tmp:
                            max_tmp = self._bands[spin][i][j]
                            index = j
                            kpointcbm = self._kpoints[j]
        list_index_kpoints = []
        if kpointcbm.label != None:
            for i in range(len(self._kpoints)):
                if self._kpoints[i].label == kpointcbm.label:
                    list_index_kpoints.append(i)
        else:
            list_index_kpoints.append(index)
        #get all other bands sharing the vbm
        list_index_band = {Spin.up: []}
        if self.is_spin_polarized:
            list_index_band = {Spin.up: [], Spin.down: []}
        for spin in self._bands:
            for i in range(self._nb_bands):
                if math.fabs(self._bands[spin][i][index] - max_tmp) < 0.001:
                    list_index_band[spin].append(i)

        proj = {}
        if len(self._projections) != 0:
            for spin in list_index_band:
                proj[spin] = self._projections[spin][list_index_band[spin][0]]\
                [list_index_kpoints[0]]

        return {'band_index': list_index_band,
                'kpoint_index': list_index_kpoints,
                'kpoint': kpointcbm, 'energy': max_tmp,
                'projections': proj}

    def apply_scissor(self, new_band_gap):
        """
        Apply a scissor operator (shift of the CBM) to fit the given band gap.

        Args:
            new_band_gap:
                the band gap the scissor band structure need to have.

        Returns:
            a BandStructureSymmLine object with the applied scissor shift
        """
        if self.is_metal():
            raise Exception("Cannot apply a scissor to a metallic band"
                            " structure.")
        shift = new_band_gap - self.get_band_gap()['energy']
        old_dict = self.to_dict
        for spin in old_dict['bands']:
            for k in range(len(old_dict['bands'][spin])):
                for v in range(len(old_dict['bands'][spin][k])):
                    if old_dict['bands'][spin][k][v] >= \
                            old_dict['cbm']['energy']:
                        old_dict['bands'][spin][k][v] = \
                            old_dict['bands'][spin][k][v] + shift
        old_dict['efermi'] = old_dict['efermi'] + shift
        return BandStructureSymmLine.from_dict(old_dict)

    def get_band_gap(self):
        """
        Returns band gap data.

        Returns:
             a dict {"energy","direct","transition"}:
                "energy":
                    the band gap energy
                "direct":
                    A boolean telling if the gap is direct (True)
                    or not (False)c
                "transition":
                    The kpoint labels of the transition (e.g., "\Gamma-X")
        """
        if self.is_metal():
            return {"energy": 0.0, "direct": False, "transition": None}
        cbm = self.get_cbm()
        vbm = self.get_vbm()
        result = dict(direct=False, energy=0.0, transition=None)

        result["energy"] = cbm["energy"] - vbm["energy"]

        if cbm["kpoint"].label == vbm["kpoint"].label or \
        np.linalg.norm(cbm["kpoint"].cart_coords - vbm["kpoint"].cart_coords) \
        < 0.01:
            result["direct"] = True

        result["transition"] = "-".join([str(c.label) if c.label is not None
        else str("(") + ",".join(["{0:.3f}".format(c.frac_coords[i]) for i
        in range(3)]) + str(")") for c in [vbm["kpoint"], cbm["kpoint"]]])

        return result

    def is_metal(self):
        """
        Check if the band structure indicates a metal by looking if the fermi
        level crosses a band.

        Returns:
            True if a metal, False if not
        """
        #print self._efermi
        for i in range(self._nb_bands):
            below = False
            above = False
            for j in range(len(self._kpoints)):
                if self._bands[Spin.up][i][j] < self._efermi:
                    below = True
                if self._bands[Spin.up][i][j] > self._efermi:
                    above = True
            if above and below:
                return True
            if self.is_spin_polarized:
                below = False
                above = False
                for j in range(len(self._kpoints)):
                    if self._bands[Spin.down][i][j] < self._efermi:
                        below = True
                    if self._bands[Spin.down][i][j] > self._efermi:
                        above = True
                if above and below:
                    return True
        return False

    @property
    def to_dict(self):
        """
        Json-serializable dict representation of BandStructureSymmLine.
        """
        d = {}
        d["module"] = self.__class__.__module__
        d["class"] = self.__class__.__name__
        d["lattice_rec"] = self._lattice_rec.to_dict
        d["efermi"] = self._efermi
        d["kpoints"] = []
        #kpoints are not kpoint objects dicts but are frac coords (this makes
        #the dict smaller and avoids the repetition of the lattice
        for k in self._kpoints:
            d["kpoints"].append(k.to_dict["fcoords"])
        d["branches"] = self._branches
        d["bands"] = {str(int(spin)): self._bands[spin]
                      for spin in self._bands}
        d["is_metal"] = self.is_metal()
        vbm = self.get_vbm()
        d["vbm"] = {"energy": vbm["energy"],
                    "kpoint_index": vbm["kpoint_index"],
                    "band_index": {str(int(spin)): vbm["band_index"][spin]
                                   for spin in vbm["band_index"]}}
        cbm = self.get_cbm()
        d['cbm'] = {'energy': cbm['energy'],
                    'kpoint_index': cbm['kpoint_index'],
                    'band_index': {str(int(spin)): cbm['band_index'][spin]
                                   for spin in cbm['band_index']}}
        d['band_gap'] = self.get_band_gap()
        d['labels_dict'] = {}
        d['is_spin_polarized'] = self.is_spin_polarized
        for c in self._labels_dict:
            d['labels_dict'][c] = self._labels_dict[c].to_dict['fcoords']
        d['projections'] = {}
        if len(self._projections) != 0:
            d['structure'] = self._structure.to_dict
            d['projections'] = {str(int(spin)):
                [[{str(orb):
                   [self._projections[spin][i][j][orb][k]
                    for k in range(len(self._projections[spin][i][j][orb]))]
                   for orb in self._projections[spin][i][j]}
                  for j in range(len(self._projections[spin][i]))]
                 for i in range(len(self._projections[spin]))]
                for spin in self._projections}
        return d

    @staticmethod
    def from_dict(d):
        """
        Args:
            A dict with all data for a band structure symm line object.

        Returns:
            A BandStructureSymmLine object
        """
        labels_dict = d['labels_dict']
        projections = {}
        structure = None
        if ('projections' in d) == True and len(d['projections']) != 0:
            structure = Structure.from_dict(d['structure'])
            projections = {Spin.from_int(int(spin)):\
            [[{Orbital.from_string(orb): [d['projections'][spin][i][j][orb][k]
            for k in range(len(d['projections'][spin][i][j][orb]))]
            for orb in d['projections'][spin][i][j]}
            for j in range(len(d['projections'][spin][i]))]
            for i in range(len(d['projections'][spin]))]
            for spin in d['projections']}

        return BandStructureSymmLine(d['kpoints'],
                                         {Spin.from_int(int(k)): d['bands'][k]
                                          for k in d['bands']},
                                          Lattice(d['lattice_rec']['matrix']),
                                          d['efermi'],
                                          labels_dict, structure=structure,
                                          projections=projections)


def get_reconstructed_band_structure(list_bs, efermi=None, structure=None):
        """
        This method takes a list of band structures
        and reconstruct one band structure object from all of them

        this is typically very useful when you split non self consistent
        band structure runs in several independent jobs and want to merge back
        the results

        Args:
            list_bs:
                A list of BandStructure
            efermi:
                The fermi energy of the reconstructed band structure. If none
                is assigned an average of all the fermi energy in each object
                in the list_bs is used.

        Returns:
            A BandStructure or BandStructureSymmLine object (depending on
            the type of the list_bs objects)
        """
        if efermi == None:
            efermi = sum([b.efermi for b in list_bs]) / len(list_bs)

        kpoints = []
        labels_dict = {}
        rec_lattice = list_bs[0]._lattice_rec
        nb_bands = min([list_bs[i]._nb_bands for i in range(len(list_bs))])

        for bs in list_bs:
            for k in bs._kpoints:
                kpoints.append(k.frac_coords)
            for k, v in bs._labels_dict.iteritems():
                labels_dict[k] = v.frac_coords
        eigenvals = {Spin.up: [list_bs[0]._bands[Spin.up][i]
                               for i in range(nb_bands)]}
        for i in range(nb_bands):
            for bs in list_bs[1:]:
                for e in bs._bands[Spin.up][i]:
                    eigenvals[Spin.up][i].append(e)
        if list_bs[0].is_spin_polarized:
            eigenvals[Spin.down] = [list_bs[0]._bands[Spin.down][i]
                                    for i in range(nb_bands)]
            for i in range(nb_bands):
                for bs in list_bs[1:]:
                    for e in bs._bands[Spin.down][i]:
                        eigenvals[Spin.down][i].append(e)
        projections = {}
        if len(list_bs[0]._projections) != 0:
            projections = {Spin.up: [list_bs[0]._projections[Spin.up][i]
                           for i in range(nb_bands)]}
            for i in range(nb_bands):
                for bs in list_bs[1:]:
                    projections[Spin.up][i].extend(bs._projections[Spin.up][i])
            if list_bs[0].is_spin_polarized:
                projections[Spin.down] = [list_bs[0]._projections[Spin.down][i]
                                        for i in range(nb_bands)]
                for i in range(nb_bands):
                    for bs in list_bs[1:]:
                        projections[Spin.down][i]\
                        .extend(bs._projections[Spin.down][i])

        if isinstance(list_bs[0], BandStructureSymmLine):
            return BandStructureSymmLine(kpoints, eigenvals, rec_lattice,
<<<<<<< HEAD
                                         efermi, labels_dict,
                                         structure=list_bs[0]._structure,
                                         projections=projections)
        else:
            return BandStructure(kpoints, eigenvals, rec_lattice, efermi,
                                 labels_dict, structure=list_bs[0]._structure,
                                 projections=projections)
=======
                                         efermi, labels_dict, structure=structure)
        else:
            return BandStructure(kpoints, eigenvals, rec_lattice, efermi,
                                 labels_dict, structure=structure)
>>>>>>> 3d508144
<|MERGE_RESOLUTION|>--- conflicted
+++ resolved
@@ -839,17 +839,10 @@
 
         if isinstance(list_bs[0], BandStructureSymmLine):
             return BandStructureSymmLine(kpoints, eigenvals, rec_lattice,
-<<<<<<< HEAD
                                          efermi, labels_dict,
                                          structure=list_bs[0]._structure,
                                          projections=projections)
         else:
             return BandStructure(kpoints, eigenvals, rec_lattice, efermi,
                                  labels_dict, structure=list_bs[0]._structure,
-                                 projections=projections)
-=======
-                                         efermi, labels_dict, structure=structure)
-        else:
-            return BandStructure(kpoints, eigenvals, rec_lattice, efermi,
-                                 labels_dict, structure=structure)
->>>>>>> 3d508144
+                                 projections=projections)