"""
Missing module doc.
"""

import subprocess
import os
import numpy as np
<<<<<<< HEAD

=======
>>>>>>> 084adf52
from pymatgen.io import atat

from monty.tempfile import ScratchDir


def run_mcsqs(structure, clusters, supercell=None, total_atoms=None, search_time=0.01,
              keep_artifacts=False):
    """
    Helper function for calling mcsqs with different arguments

    Args:
        clusters (dict): dictionary of cluster interactions with entries in the form
        # atoms: cutoff in angstroms
        supercell (list): dimensions of the supercell in units of the original unit cell
        total_atoms(int): total number of atoms in the final SQS. Choose either
        this OR supercell
        search_time (int): The time spent looking for the ideal SQS in minutes
        keep_artifacts (bool): If True, retain mcsqs input and output files

    Returns:
        Pymatgen structure which is an SQS of the input structure
    """
    num_atoms = len(structure)
    total_atoms = total_atoms or num_atoms

    if supercell and total_atoms != num_atoms:
        raise ValueError("Pick supercell OR number of atoms")




    with ScratchDir('.', copy_to_current_on_exit=keep_artifacts):
        # Set supercell
        cell = np.eye(3)
        text_file = open("sqscell.out", "w")
        text_file.write("1\n")
        for i in range(len(cell)):
            text_file.write("\n")
            for j in range(len(cell[i])):
                text_file.write(str(cell[i][j]) + " ")
        text_file.close()
        struccopy = structure.copy()

        if supercell:
            struccopy.make_supercell(supercell)
            mcsqs_command = ["mcsqs", "-rc", "-n {}".format(len(structure))]
        else:
            mcsqs_command = ["mcsqs", "-n {}".format(total_atoms)]

        struc = atat.Mcsqs(struccopy)
        text_file = open("rndstr.in", "w")
        text_file.write(struc.to_string())
        text_file.close()

        # Generate Clusters
        command = ["mcsqs"]
        for num in clusters:
            command.append("-" + str(num) + "=" + str(clusters[num]))

        p = subprocess.Popen(
            command,
            stdout=subprocess.PIPE,
            stdin=subprocess.PIPE,
            stderr=subprocess.PIPE,
            close_fds=True,
        )
        p.communicate()

        p = subprocess.Popen(
            mcsqs_command,
            stdout=subprocess.PIPE,
            stdin=subprocess.PIPE,
            stderr=subprocess.PIPE,
            close_fds=True,
        )
        try:
            p.communicate(timeout=search_time * 60)
        except subprocess.TimeoutExpired:
            p.kill()
            p.communicate()
            if os.path.exists("bestsqs.out"):
                text_file = open("bestsqs.out", "r")
                bestsqs = text_file.read()
                text_file.close()

                return atat.Mcsqs.structure_from_string(bestsqs)
            else:
                raise TimeoutError("Cluster expansion took too long.")<|MERGE_RESOLUTION|>--- conflicted
+++ resolved
@@ -5,10 +5,7 @@
 import subprocess
 import os
 import numpy as np
-<<<<<<< HEAD
 
-=======
->>>>>>> 084adf52
 from pymatgen.io import atat
 
 from monty.tempfile import ScratchDir
