# coding: utf-8
# Copyright (c) Pymatgen Development Team.
# Distributed under the terms of the MIT License.

"""
This module defines the VaspInputSet abstract base class and a concrete
implementation for the parameters developed and tested by the core team
of pymatgen, including the Materials Virtual Lab, Materials Project and the MIT
high throughput project.  The basic concept behind an input set is to specify
a scheme to generate a consistent set of VASP inputs from a structure
without further user intervention. This ensures comparability across
runs.

Read the following carefully before implementing new input sets:

1. 99% of what needs to be done can be done by specifying user_incar_settings
   to override some of the defaults of various input sets. Unless there is an
   extremely good reason to add a new set, DO NOT add one. E.g., if you want
   to turn the hubbard U off, just set "LDAU": False as a user_incar_setting.
2. All derivative input sets should inherit from one of the usual MPRelaxSet or
   MITRelaxSet, and proper superclass delegation should be used where possible.
   In particular, you are not supposed to implement your own as_dict or
   from_dict for derivative sets unless you know what you are doing.
   Improper overriding the as_dict and from_dict protocols is the major
   cause of implementation headaches. If you need an example, look at how the
   MPStaticSet or MPNonSCFSets are constructed.

The above are recommendations. The following are UNBREAKABLE rules:

1. All input sets must take in a structure or list of structures as the first
   argument.
2. user_incar_settings, user_kpoints_settings and user_<whatever>_settings are
   ABSOLUTE. Any new sets you implement must obey this. If a user wants to
   override your settings, you assume he knows what he is doing. Do not
   magically override user supplied settings. You can issue a warning if you
   think the user is wrong.
3. All input sets must save all supplied args and kwargs as instance variables.
   E.g., self.my_arg = my_arg and self.kwargs = kwargs in the __init__. This
   ensures the as_dict and from_dict work correctly.
"""

import abc
import glob
import itertools
import os
import re
import shutil
import warnings
from copy import deepcopy
from itertools import chain
from pathlib import Path
from typing import List, Optional, Tuple, Union
from zipfile import ZipFile

import numpy as np
from monty.dev import deprecated
from monty.io import zopen
from monty.json import MSONable
from monty.serialization import loadfn

from pymatgen.analysis.structure_matcher import StructureMatcher
from pymatgen.core.periodic_table import Element, Species
from pymatgen.core.sites import PeriodicSite
from pymatgen.core.structure import Structure
from pymatgen.io.vasp.inputs import Incar, Kpoints, Poscar, Potcar, VaspInput
from pymatgen.io.vasp.outputs import Outcar, Vasprun
from pymatgen.symmetry.analyzer import SpacegroupAnalyzer
from pymatgen.symmetry.bandstructure import HighSymmKpath

MODULE_DIR = Path(__file__).resolve().parent


class VaspInputSet(MSONable, metaclass=abc.ABCMeta):
    """
    Base class representing a set of Vasp input parameters with a structure
    supplied as init parameters. Typically, you should not inherit from this
    class. Start from DictSet or MPRelaxSet or MITRelaxSet.
    """

    @property
    @abc.abstractmethod
    def incar(self):
        """Incar object"""
        pass

    @property
    @abc.abstractmethod
    def kpoints(self):
        """Kpoints object"""
        pass

    @property
    @abc.abstractmethod
    def poscar(self):
        """Poscar object"""
        pass

    @property
    def potcar_symbols(self):
        """
        List of POTCAR symbols.
        """
        # pylint: disable=E1101
        elements = self.poscar.site_symbols
        potcar_symbols = []
        settings = self._config_dict["POTCAR"]

        if isinstance(settings[elements[-1]], dict):
            for el in elements:
                potcar_symbols.append(settings[el]["symbol"] if el in settings else el)
        else:
            for el in elements:
                potcar_symbols.append(settings.get(el, el))

        return potcar_symbols

    @property
    def potcar(self):
        """
        Potcar object.
        """
        # pylint: disable=E1101
        potcar = Potcar(self.potcar_symbols, functional=self.potcar_functional)

        # warn if the selected POTCARs do not correspond to the chosen
        # potcar_functional
        for psingle in potcar:
            if self.potcar_functional not in psingle.identify_potcar()[0]:
                warnings.warn(
                    "POTCAR data with symbol {} is not known by pymatgen to\
                    correspond with the selected potcar_functional {}. This POTCAR\
                    is known to correspond with functionals {}. Please verify that\
                    you are using the right POTCARs!".format(
                        psingle.symbol,
                        self.potcar_functional,
                        psingle.identify_potcar(mode="data")[0],
                    ),
                    BadInputSetWarning,
                )

        return potcar

    @property  # type: ignore
    @deprecated(message="Use the get_vasp_input() method instead.")
    def all_input(self):
        """
        Returns all input files as a dict of {filename: vasp object}

        Returns:
            dict of {filename: object}, e.g., {'INCAR': Incar object, ...}
        """
        return {
            "INCAR": self.incar,
            "KPOINTS": self.kpoints,
            "POSCAR": self.poscar,
            "POTCAR": self.potcar,
        }

    def get_vasp_input(self) -> VaspInput:
        """

        Returns:
            VaspInput
        """
        return VaspInput(
            incar=self.incar,
            kpoints=self.kpoints,
            poscar=self.poscar,
            potcar=self.potcar,
        )

    def write_input(
        self,
        output_dir,
        make_dir_if_not_present=True,
        include_cif=False,
        potcar_spec=False,
        zip_output=False,
    ):
        """
        Writes a set of VASP input to a directory.

        Args:
            output_dir (str): Directory to output the VASP input files
            make_dir_if_not_present (bool): Set to True if you want the
                directory (and the whole path) to be created if it is not
                present.
            include_cif (bool): Whether to write a CIF file in the output
                directory for easier opening by VESTA.
            potcar_spec (bool): Instead of writing the POTCAR, write a "POTCAR.spec".
                This is intended to help sharing an input set with people who might
                not have a license to specific Potcar files. Given a "POTCAR.spec",
                the specific POTCAR file can be re-generated using pymatgen with the
                "generate_potcar" function in the pymatgen CLI.
            zip_output (bool): If True, output will be zipped into a file with the
                same name as the InputSet (e.g., MPStaticSet.zip)
        """
        if potcar_spec:
            if make_dir_if_not_present and not os.path.exists(output_dir):
                os.makedirs(output_dir)

            with zopen(os.path.join(output_dir, "POTCAR.spec"), "wt") as f:
                f.write("\n".join(self.potcar_symbols))

            for k, v in {
                "INCAR": self.incar,
                "POSCAR": self.poscar,
                "KPOINTS": self.kpoints,
            }.items():
                if v is not None:
                    with zopen(os.path.join(output_dir, k), "wt") as f:
                        f.write(v.__str__())
        else:
            vinput = self.get_vasp_input()
            vinput.write_input(output_dir, make_dir_if_not_present=make_dir_if_not_present)

        cifname = ""
        if include_cif:
            s = vinput["POSCAR"].structure
            cifname = Path(output_dir) / ("%s.cif" % re.sub(r"\s", "", s.formula))
            s.to(filename=cifname)

        if zip_output:
            filename = self.__class__.__name__ + ".zip"
            with ZipFile(filename, "w") as zip:
                for file in [
                    "INCAR",
                    "POSCAR",
                    "KPOINTS",
                    "POTCAR",
                    "POTCAR.spec",
                    cifname,
                ]:
                    try:
                        zip.write(file)
                        os.remove(file)
                    except FileNotFoundError:
                        pass

    def as_dict(self, verbosity=2):
        """
        Args:
            verbosity: Verbosity for generated dict. If 1, structure is
            excluded.

        Returns:
            MSONable dict
        """
        d = MSONable.as_dict(self)
        if verbosity == 1:
            d.pop("structure", None)
        return d


def _load_yaml_config(fname):
    config = loadfn(str(MODULE_DIR / ("%s.yaml" % fname)))
    if "PARENT" in config:
        parent_config = _load_yaml_config(config["PARENT"])
        for k, v in parent_config.items():
            if k not in config:
                config[k] = v
            elif isinstance(v, dict):
                v_new = config.get(k, {})
                v_new.update(v)
                config[k] = v_new
    return config


class DictSet(VaspInputSet):
    """
    Concrete implementation of VaspInputSet that is initialized from a dict
    settings. This allows arbitrary settings to be input. In general,
    this is rarely used directly unless there is a source of settings in yaml
    format (e.g., from a REST interface). It is typically used by other
    VaspInputSets for initialization.

    Special consideration should be paid to the way the MAGMOM initialization
    for the INCAR is done. The initialization differs depending on the type of
    structure and the configuration settings. The order in which the magmom is
    determined is as follows:

    1. If the site itself has a magmom setting, that is used.
    2. If the species on the site has a spin setting, that is used.
    3. If the species itself has a particular setting in the config file, that
       is used, e.g., Mn3+ may have a different magmom than Mn4+.
    4. Lastly, the element symbol itself is checked in the config file. If
       there are no settings, VASP's default of 0.6 is used.
    """

    def __init__(
        self,
        structure,
        config_dict,
        files_to_transfer=None,
        user_incar_settings=None,
        user_kpoints_settings=None,
        user_potcar_settings=None,
        constrain_total_magmom=False,
        sort_structure=True,
        potcar_functional=None,
        user_potcar_functional=None,
        force_gamma=False,
        reduce_structure=None,
        vdw=None,
        use_structure_charge=False,
        standardize=False,
        sym_prec=0.1,
        international_monoclinic=True,
        validate_magmom=True,
    ):
        """
        Args:
            structure (Structure): The Structure to create inputs for.
            config_dict (dict): The config dictionary to use.
            files_to_transfer (dict): A dictionary of {filename: filepath}. This
                allows the transfer of files from a previous calculation.
            user_incar_settings (dict): User INCAR settings. This allows a user
                to override INCAR settings, e.g., setting a different MAGMOM for
                various elements or species. Note that in the new scheme,
                ediff_per_atom and hubbard_u are no longer args. Instead, the
                config_dict supports EDIFF_PER_ATOM and EDIFF keys. The former
                scales with # of atoms, the latter does not. If both are
                present, EDIFF is preferred. To force such settings, just supply
                user_incar_settings={"EDIFF": 1e-5, "LDAU": False} for example.
                The keys 'LDAUU', 'LDAUJ', 'LDAUL' are special cases since
                pymatgen defines different values depending on what anions are
                present in the structure, so these keys can be defined in one
                of two ways, e.g. either {"LDAUU":{"O":{"Fe":5}}} to set LDAUU
                for Fe to 5 in an oxide, or {"LDAUU":{"Fe":5}} to set LDAUU to
                5 regardless of the input structure.

                If a None value is given, that key is unset. For example,
                {"ENCUT": None} will remove ENCUT from the incar settings.
            user_kpoints_settings (dict or Kpoints): Allow user to override kpoints
                setting by supplying a dict E.g., {"reciprocal_density": 1000}.
                User can also supply Kpoints object. Default is None.
            user_potcar_settings (dict: Allow user to override POTCARs. E.g.,
                {"Gd": "Gd_3"}. This is generally not recommended. Default is None.
            constrain_total_magmom (bool): Whether to constrain the total magmom
                (NUPDOWN in INCAR) to be the sum of the expected MAGMOM for all
                species. Defaults to False.
            sort_structure (bool): Whether to sort the structure (using the
                default sort order of electronegativity) before generating input
                files. Defaults to True, the behavior you would want most of the
                time. This ensures that similar atomic species are grouped
                together.
            user_potcar_functional (str): Functional to use. Default (None) is to use
                the functional in the config dictionary. Valid values:
                "PBE", "PBE_52", "PBE_54", "LDA", "LDA_52", "LDA_54", "PW91",
                "LDA_US", "PW91_US".
            force_gamma (bool): Force gamma centered kpoint generation. Default
                (False) is to use the Automatic Density kpoint scheme, which
                will use the Gamma centered generation scheme for hexagonal
                cells, and Monkhorst-Pack otherwise.
            reduce_structure (None/str): Before generating the input files,
                generate the reduced structure. Default (None), does not
                alter the structure. Valid values: None, "niggli", "LLL".
            vdw: Adds default parameters for van-der-Waals functionals supported
                by VASP to INCAR. Supported functionals are: DFT-D2, undamped
                DFT-D3, DFT-D3 with Becke-Jonson damping, Tkatchenko-Scheffler,
                Tkatchenko-Scheffler with iterative Hirshfeld partitioning,
                MBD@rSC, dDsC, Dion's vdW-DF, DF2, optPBE, optB88, optB86b and
                rVV10.
            use_structure_charge (bool): If set to True, then the public
                variable used for setting the overall charge of the
                structure (structure.charge) is used to set the NELECT
                variable in the INCAR
                Default is False (structure's overall charge is not used)
            standardize (float): Whether to standardize to a primitive standard
                cell. Defaults to False.
            sym_prec (float): Tolerance for symmetry finding.
            international_monoclinic (bool): Whether to use international convention
                (vs Curtarolo) for monoclinic. Defaults True.
            validate_magmom (bool): Ensure that the missing magmom values are filled
                in with the vasp default value of 1.0
        """
        if reduce_structure:
            structure = structure.get_reduced_structure(reduce_structure)
        if sort_structure:
            structure = structure.get_sorted_structure()
        if validate_magmom:
            get_valid_magmom_struct(structure, spin_mode="auto", inplace=True)

        self._structure = structure
        self._config_dict = deepcopy(config_dict)
        self.files_to_transfer = files_to_transfer or {}
        self.constrain_total_magmom = constrain_total_magmom
        self.sort_structure = sort_structure
        self.force_gamma = force_gamma
        self.reduce_structure = reduce_structure
        self.user_incar_settings = user_incar_settings or {}
        self.user_kpoints_settings = user_kpoints_settings or {}
        self.user_potcar_settings = user_potcar_settings
        self.vdw = vdw.lower() if vdw is not None else None
        self.use_structure_charge = use_structure_charge
        self.standardize = standardize
        self.sym_prec = sym_prec
        self.international_monoclinic = international_monoclinic

        if self.user_incar_settings.get("KSPACING") and user_kpoints_settings is not None:
            warnings.warn(
                "You have specified KSPACING and also supplied kpoints "
                "settings. KSPACING only has effect when there is no "
                "KPOINTS file. Since both settings were given, pymatgen"
                "will generate a KPOINTS file and ignore KSPACING."
                "Remove the `user_kpoints_settings` argument to enable KSPACING.",
                BadInputSetWarning,
            )

        if self.vdw:
            vdw_par = loadfn(str(MODULE_DIR / "vdW_parameters.yaml"))
            try:
                self._config_dict["INCAR"].update(vdw_par[self.vdw])
            except KeyError:
                raise KeyError(
                    "Invalid or unsupported van-der-Waals "
                    "functional. Supported functionals are "
                    "%s." % vdw_par.keys()
                )
        # read the POTCAR_FUNCTIONAL from the .yaml
        self.potcar_functional = self._config_dict.get("POTCAR_FUNCTIONAL", "PBE")

        if potcar_functional is not None and user_potcar_functional is not None:
            raise ValueError(
                "Received both 'potcar_functional' and "
                "'user_potcar_functional arguments. 'potcar_functional "
                "is deprecated."
            )
        if potcar_functional:
            warnings.warn(
                "'potcar_functional' argument is deprecated. Use " "'user_potcar_functional' instead.",
                FutureWarning,
            )
            self.potcar_functional = potcar_functional
        elif user_potcar_functional:
            self.potcar_functional = user_potcar_functional

        # warn if a user is overriding POTCAR_FUNCTIONAL
        if self.potcar_functional != self._config_dict.get("POTCAR_FUNCTIONAL"):
            warnings.warn(
                "Overriding the POTCAR functional is generally not recommended "
                " as it significantly affect the results of calculations and "
                "compatibility with other calculations done with the same "
                "input set. Note that some POTCAR symbols specified in "
                "the configuration file may not be available in the selected "
                "functional.",
                BadInputSetWarning,
            )

        if self.user_potcar_settings:
            warnings.warn(
                "Overriding POTCARs is generally not recommended as it "
                "significantly affect the results of calculations and "
                "compatibility with other calculations done with the same "
                "input set. In many instances, it is better to write a "
                "subclass of a desired input set and override the POTCAR in "
                "the subclass to be explicit on the differences.",
                BadInputSetWarning,
            )
            for k, v in self.user_potcar_settings.items():
                self._config_dict["POTCAR"][k] = v

    @property
    def structure(self) -> Structure:
        """
        :return: Structure
        """
        if self.standardize and self.sym_prec:
            return standardize_structure(
                self._structure,
                sym_prec=self.sym_prec,
                international_monoclinic=self.international_monoclinic,
            )
        return self._structure

    @property
    def incar(self) -> Incar:
        """
        :return: Incar
        """
        settings = dict(self._config_dict["INCAR"])
        for k, v in self.user_incar_settings.items():
            if v is None:
                try:
                    del settings[k]
                except KeyError:
                    settings[k] = v
            elif k == "KSPACING" and self.user_kpoints_settings != {}:
                pass  # Ignore KSPACING if user_kpoints_settings are given
            else:
                settings[k] = v
        structure = self.structure
        incar = Incar()
        comp = structure.composition
        elements = sorted([el for el in comp.elements if comp[el] > 0], key=lambda e: e.X)
        most_electroneg = elements[-1].symbol
        poscar = Poscar(structure)
        hubbard_u = settings.get("LDAU", False)

        for k, v in settings.items():
            if k == "MAGMOM":
                mag = []
                for site in structure:
                    if hasattr(site, "magmom"):
                        mag.append(site.magmom)
                    elif hasattr(site.specie, "spin"):
                        mag.append(site.specie.spin)
                    elif str(site.specie) in v:
                        if site.specie.symbol == "Co":
                            warnings.warn(
                                "Co without oxidation state is initialized low spin by default. If this is "
                                "not desired, please set the spin on the magmom on the site directly to "
                                "ensure correct initialization"
                            )
                        mag.append(v.get(str(site.specie)))
                    else:
                        if site.specie.symbol == "Co":
                            warnings.warn(
                                "Co without oxidation state is initialized low spin by default. If this is "
                                "not desired, please set the spin on the magmom on the site directly to "
                                "ensure correct initialization"
                            )
                        mag.append(v.get(site.specie.symbol, 0.6))
                incar[k] = mag
            elif k in ("LDAUU", "LDAUJ", "LDAUL"):
                if hubbard_u:
                    if hasattr(structure[0], k.lower()):
                        m = {site.specie.symbol: getattr(site, k.lower()) for site in structure}
                        incar[k] = [m[sym] for sym in poscar.site_symbols]
                        # lookup specific LDAU if specified for most_electroneg atom
                    elif most_electroneg in v.keys() and isinstance(v[most_electroneg], dict):
                        incar[k] = [v[most_electroneg].get(sym, 0) for sym in poscar.site_symbols]
                        # else, use fallback LDAU value if it exists
                    else:
                        incar[k] = [
                            v.get(sym, 0) if isinstance(v.get(sym, 0), (float, int)) else 0
                            for sym in poscar.site_symbols
                        ]
            elif k.startswith("EDIFF") and k != "EDIFFG":
                if "EDIFF" not in settings and k == "EDIFF_PER_ATOM":
                    incar["EDIFF"] = float(v) * structure.num_sites
                else:
                    incar["EDIFF"] = float(settings["EDIFF"])
            else:
                incar[k] = v
        has_u = hubbard_u and sum(incar["LDAUU"]) > 0
        if has_u:
            # modify LMAXMIX if LSDA+U and you have d or f electrons
            # note that if the user explicitly sets LMAXMIX in settings it will
            # override this logic.
            if "LMAXMIX" not in settings.keys():
                # contains f-electrons
                if any(el.Z > 56 for el in structure.composition):
                    incar["LMAXMIX"] = 6
                # contains d-electrons
                elif any(el.Z > 20 for el in structure.composition):
                    incar["LMAXMIX"] = 4
        else:
            for key in list(incar.keys()):
                if key.startswith("LDAU"):
                    del incar[key]

        if self.constrain_total_magmom:
            nupdown = sum([mag if abs(mag) > 0.6 else 0 for mag in incar["MAGMOM"]])
            incar["NUPDOWN"] = nupdown

        if self.use_structure_charge:
            incar["NELECT"] = self.nelect

        # Ensure adequate number of KPOINTS are present for the tetrahedron
        # method (ISMEAR=-5). If KSPACING is in the INCAR file the number
        # of kpoints is not known before calling VASP, but a warning is raised
        # when the KSPACING value is > 0.5 (2 reciprocal Angstrom).
        # An error handler in Custodian is available to
        # correct overly large KSPACING values (small number of kpoints)
        # if necessary.
        # if "KSPACING" not in self.user_incar_settings.keys():
        if self.kpoints is not None:
            if np.product(self.kpoints.kpts) < 4 and incar.get("ISMEAR", 0) == -5:
                incar["ISMEAR"] = 0

        if self.user_incar_settings.get("KSPACING", 0) > 0.5 and incar.get("ISMEAR", 0) == -5:
            warnings.warn(
                "Large KSPACING value detected with ISMEAR = -5. Ensure that VASP "
                "generates an adequate number of KPOINTS, lower KSPACING, or "
                "set ISMEAR = 0",
                BadInputSetWarning,
            )

        if all(k.is_metal for k in structure.composition.keys()):
            if incar.get("NSW", 0) > 0 and incar.get("ISMEAR", 1) < 1:
                warnings.warn(
                    "Relaxation of likely metal with ISMEAR < 1 "
                    "detected. Please see VASP recommendations on "
                    "ISMEAR for metals.",
                    BadInputSetWarning,
                )

        return incar

    @property
    def poscar(self) -> Poscar:
        """
        :return: Poscar
        """
        return Poscar(self.structure)

    @property
    def nelect(self) -> float:
        """
        Gets the default number of electrons for a given structure.
        """
        nelectrons_by_element = {p.element: p.nelectrons for p in self.potcar}
        nelect = sum(
            [
                num_atoms * nelectrons_by_element[str(el)]
                for el, num_atoms in self.structure.composition.element_composition.items()
            ]
        )

        if self.use_structure_charge:
            return nelect - self.structure.charge
        return nelect

    @property
    def kpoints(self) -> Union[Kpoints, None]:
        """
        Returns a KPOINTS file using the fully automated grid method. Uses
        Gamma centered meshes for hexagonal cells and Monk grids otherwise.

        If KSPACING is set in user_incar_settings (or the INCAR file), no
        file is created because VASP will automatically generate the kpoints.

        Algorithm:
            Uses a simple approach scaling the number of divisions along each
            reciprocal lattice vector proportional to its length.
        """
        # Return None if KSPACING is present in the INCAR, because this will
        # cause VASP to generate the kpoints automatically
        if self.user_incar_settings.get("KSPACING") or self._config_dict["INCAR"].get("KSPACING"):
            if self.user_kpoints_settings == {}:
                return None

        settings = self.user_kpoints_settings or self._config_dict.get("KPOINTS")

        if isinstance(settings, Kpoints):
            return settings

        # Return None if KSPACING is present in the INCAR, because this will
        # cause VASP to generate the kpoints automatically
        if self.user_incar_settings.get("KSPACING") and self.user_kpoints_settings == {}:
            return None

        # If grid_density is in the kpoints_settings use
        # Kpoints.automatic_density
        if settings.get("grid_density"):
            return Kpoints.automatic_density(self.structure, int(settings["grid_density"]), self.force_gamma)

        # If reciprocal_density is in the kpoints_settings use
        # Kpoints.automatic_density_by_vol
        if settings.get("reciprocal_density"):
            return Kpoints.automatic_density_by_vol(
                self.structure, int(settings["reciprocal_density"]), self.force_gamma
            )

        # If length is in the kpoints_settings use Kpoints.automatic
        if settings.get("length"):
            return Kpoints.automatic(settings["length"])

        # Raise error. Unsure of which kpoint generation to use
        raise ValueError(
            "Invalid KPoint Generation algo : Supported Keys are "
            "grid_density: for Kpoints.automatic_density generation, "
            "reciprocal_density: for KPoints.automatic_density_by_vol "
            "generation, and length  : for Kpoints.automatic generation"
        )

    def estimate_nbands(self) -> int:
        """
        Estimate the number of bands that VASP will initialize a
        calculation with by default. Note that in practice this
        can depend on # of cores (if not set explicitly)
        """

        nions = len(self.structure)

        # from VASP's point of view, the number of magnetic atoms are
        # the number of atoms with non-zero magmoms, so use Incar as
        # source of truth
        nmag = len([m for m in self.incar["MAGMOM"] if not np.allclose(m, 0)])

        # by definition, if non-spin polarized ignore nmag
        if (not nmag) or (self.incar["ISPIN"] == 1):
            nbands = np.ceil(self.nelect / 2 + nions / 2)
        else:
            nbands = np.ceil(0.6 * self.nelect + nmag)

        return int(nbands)

    def __str__(self):
        return self.__class__.__name__

    def __repr__(self):
        return self.__class__.__name__

    def write_input(
        self,
        output_dir: str,
        make_dir_if_not_present: bool = True,
        include_cif: bool = False,
        potcar_spec: bool = False,
        zip_output: bool = False,
    ):
        """
        Writes out all input to a directory.

        Args:
            output_dir (str): Directory to output the VASP input files
            make_dir_if_not_present (bool): Set to True if you want the
                directory (and the whole path) to be created if it is not
                present.
            include_cif (bool): Whether to write a CIF file in the output
                directory for easier opening by VESTA.
            potcar_spec (bool): Instead of writing the POTCAR, write a "POTCAR.spec".
                This is intended to help sharing an input set with people who might
                not have a license to specific Potcar files. Given a "POTCAR.spec",
                the specific POTCAR file can be re-generated using pymatgen with the
                "generate_potcar" function in the pymatgen CLI.
        """
        super().write_input(
            output_dir=output_dir,
            make_dir_if_not_present=make_dir_if_not_present,
            include_cif=include_cif,
            potcar_spec=potcar_spec,
            zip_output=zip_output,
        )
        for k, v in self.files_to_transfer.items():
            with zopen(v, "rb") as fin, zopen(str(Path(output_dir) / k), "wb") as fout:
                shutil.copyfileobj(fin, fout)

    def calculate_ng(self, max_prime_factor: int = 7, must_inc_2: bool = True) -> Tuple:
        """
        Calculates the NGX, NGY, and NGZ values using the information availible in the INCAR and POTCAR
        This is meant to help with making initial guess for the FFT grid so we can interact with the Charge density API

        Args:
            max_prime_factor (int): the valid prime factors of the grid size in each direction
                                    VASP has many different setting for this to handel many compiling options.
                                    For typical MPI options all prime factors up to 7 are allowed
        """

        # TODO throw error for Ultrasoft potentials

        _RYTOEV = 13.605826
        _AUTOA = 0.529177249
        _PI = 3.141592653589793238

        # TODO Only do this for VASP 6 for now. Older version require more advanced logitc

        # get the ENCUT val
        if "ENCUT" in self.incar and self.incar["ENCUT"] > 0:
            encut = self.incar["ENCUT"]
        else:
            encut = max([i_species.enmax for i_species in self.all_input["POTCAR"]])
        #

        _CUTOF = [
            np.sqrt(encut / _RYTOEV) / (2 * _PI / (anorm / _AUTOA)) for anorm in self.poscar.structure.lattice.abc
        ]

        _PREC = "Normal"  # VASP default
        if "PREC" in self.incar:
            _PREC = self.incar["PREC"]

        if _PREC[0].lower() in {"l", "m", "h"}:
            raise NotImplementedError(
                "PREC = LOW/MEDIUM/HIGH from VASP 4.x and not supported, Please use NORMA/SINGLE/ACCURATE"
            )

        if _PREC[0].lower() in {"a", "s"}:  # TODO This only works in VASP 6.x
            _WFACT = 4
        else:
            _WFACT = 3

        def next_g_size(cur_g_size):
            g_size = int(_WFACT * cur_g_size + 0.5)
            return next_num_with_prime_factors(g_size, max_prime_factor, must_inc_2)

        ng_vec = [*map(next_g_size, _CUTOF)]

        if _PREC[0].lower() in {"a", "n"}:  # TODO This works for VASP 5.x and 6.x
            finer_g_scale = 2
        else:
            finer_g_scale = 1

        return ng_vec, [ng_ * finer_g_scale for ng_ in ng_vec]


# Helper functions to determine valid FFT grids for VASP
def next_num_with_prime_factors(n: int, max_prime_factor: int, must_inc_2: bool = True) -> int:
    """
    Return the next number greater than or equal to n that only has the desired prime factors

    Args:
        n (int): Initial guess at the grid density
        max_prime_factor (int): the maximum prime factor
        must_inc_2 (bool): 2 must be a prime factor of the result

    Returns:
        int: first product of of the prime_factors that is >= n
    """
    if max_prime_factor < 2:
        raise ValueError("Must choose a maximum prime factor greater than 2")
    prime_factors = primes_less_than(max_prime_factor)
    for new_val in itertools.count(start=n):
        if must_inc_2 and new_val % 2 != 0:
            continue
        cur_val_ = new_val
        for j in prime_factors:
            while cur_val_ % j == 0:
                cur_val_ //= j
        if cur_val_ == 1:
            return new_val
    raise ValueError("No factorable number found, not possible.")


def primes_less_than(max_val: int) -> List[int]:
    """
    Get the primes less than or equal to the max value
    """
    res = []
    for i in range(2, max_val + 1):
        for j in range(2, i):
            if i % j == 0:
                break
        else:
            res.append(i)
    return res


class MITRelaxSet(DictSet):
    """
    Standard implementation of VaspInputSet utilizing parameters in the MIT
    High-throughput project.
    The parameters are chosen specifically for a high-throughput project,
    which means in general pseudopotentials with fewer electrons were chosen.

    Please refer::

        A Jain, G. Hautier, C. Moore, S. P. Ong, C. Fischer, T. Mueller,
        K. A. Persson, G. Ceder. A high-throughput infrastructure for density
        functional theory calculations. Computational Materials Science,
        2011, 50(8), 2295-2310. doi:10.1016/j.commatsci.2011.02.023
    """

    CONFIG = _load_yaml_config("MITRelaxSet")

    def __init__(self, structure, **kwargs):
        """
        :param structure: Structure
        :param kwargs: Same as those supported by DictSet.
        """
        super().__init__(structure, MITRelaxSet.CONFIG, **kwargs)
        self.kwargs = kwargs


class MPRelaxSet(DictSet):
    """
    Implementation of VaspInputSet utilizing parameters in the public
    Materials Project. Typically, the pseudopotentials chosen contain more
    electrons than the MIT parameters, and the k-point grid is ~50% more dense.
    The LDAUU parameters are also different due to the different psps used,
    which result in different fitted values.
    """

    CONFIG = _load_yaml_config("MPRelaxSet")

    def __init__(self, structure, **kwargs):
        """
        :param structure: Structure
        :param kwargs: Same as those supported by DictSet.
        """
        super().__init__(structure, MPRelaxSet.CONFIG, **kwargs)
        self.kwargs = kwargs


class MPScanRelaxSet(DictSet):
    """
    Class for writing a relaxation input set using the accurate and numerically
    efficient r2SCAN variant of the Strongly Constrained and Appropriately Normed
    (SCAN) metaGGA density functional.

    Notes:
        1. This functional is officially supported in VASP 6.0.0 and above. On older version,
        source code may be obtained by contacting the authors of the referenced manuscript.
        The original SCAN functional, available from VASP 5.4.3 onwards, maybe used instead
        by passing `user_incar_settings={"METAGGA": "SCAN"}` when instantiating this InputSet.
        r2SCAN and SCAN are expected to yield very similar results.

        2. Meta-GGA calculations require POTCAR files that include
        information on the kinetic energy density of the core-electrons,
        i.e. "PBE_52" or "PBE_54". Make sure the POTCARs include the
        following lines (see VASP wiki for more details):

            $ grep kinetic POTCAR
            kinetic energy-density
            mkinetic energy-density pseudized
            kinetic energy density (partial)

    References:
         James W. Furness, Aaron D. Kaplan, Jinliang Ning, John P. Perdew, and Jianwei Sun.
         Accurate and Numerically Efficient r2SCAN Meta-Generalized Gradient Approximation.
         The Journal of Physical Chemistry Letters 0, 11 DOI: 10.1021/acs.jpclett.0c02405
    """

    CONFIG = _load_yaml_config("MPSCANRelaxSet")

    def __init__(self, structure, bandgap=0, **kwargs):
        """
        Args:
            structure (Structure): Input structure.
            bandgap (int): Bandgap of the structure in eV. The bandgap is used to
                    compute the appropriate k-point density and determine the
                    smearing settings.

                    Metallic systems (default, bandgap = 0) use a KSPACING value of 0.22
                    and Methfessel-Paxton order 2 smearing (ISMEAR=2, SIGMA=0.2).

                    Non-metallic systems (bandgap > 0) use the tetrahedron smearing
                    method (ISMEAR=-5, SIGMA=0.05). The KSPACING value is
                    calculated from the bandgap via Eqs. 25 and 29 of Wisesa, McGill,
                    and Mueller [1] (see References). Note that if 'user_incar_settings'
                    or 'user_kpoints_settings' override KSPACING, the calculation from
                    bandgap is not performed.

            vdw (str): set "rVV10" to enable SCAN+rVV10, which is a versatile
                    van der Waals density functional by combing the SCAN functional
                    with the rVV10 non-local correlation functional. rvv10 is the only
                    dispersion correction available for SCAN at this time.
            **kwargs: Same as those supported by DictSet.

        References:
            [1] P. Wisesa, K.A. McGill, T. Mueller, Efficient generation of
            generalized Monkhorst-Pack grids through the use of informatics,
            Phys. Rev. B. 93 (2016) 1–10. doi:10.1103/PhysRevB.93.155109.
        """
        super().__init__(structure, MPScanRelaxSet.CONFIG, **kwargs)
        self.bandgap = bandgap
        self.kwargs = kwargs

        if self.potcar_functional not in ["PBE_52", "PBE_54"]:
            raise ValueError("SCAN calculations require PBE_52 or PBE_54!")

        # self.kwargs.get("user_incar_settings", {
        updates = {}
        # select the KSPACING and smearing parameters based on the bandgap
        if self.bandgap == 0:
            updates["KSPACING"] = 0.22
            updates["SIGMA"] = 0.2
            updates["ISMEAR"] = 2
        else:
            rmin = 25.22 - 1.87 * bandgap  # Eq. 25
            kspacing = 2 * np.pi * 1.0265 / (rmin - 1.0183)  # Eq. 29
            # cap the KSPACING at a max of 0.44, per internal benchmarking
            kspacing = min(0.44, kspacing)
            updates["KSPACING"] = kspacing
            updates["ISMEAR"] = -5
            updates["SIGMA"] = 0.05

        # Don't overwrite things the user has supplied
        if self.user_incar_settings.get("KSPACING"):
            del updates["KSPACING"]

        if self.user_incar_settings.get("ISMEAR"):
            del updates["ISMEAR"]

        if self.user_incar_settings.get("SIGMA"):
            del updates["SIGMA"]

        if self.vdw:
            if self.vdw != "rvv10":
                warnings.warn(
                    "Use of van der waals functionals other than rVV10 " "with SCAN is not supported at this time. "
                )
                # delete any vdw parameters that may have been added to the INCAR
                vdw_par = loadfn(str(MODULE_DIR / "vdW_parameters.yaml"))
                for k, v in vdw_par[self.vdw].items():
                    try:
                        del self._config_dict["INCAR"][k]
                    except KeyError:
                        pass

        self._config_dict["INCAR"].update(updates)


class MPMetalRelaxSet(MPRelaxSet):
    """
    Implementation of VaspInputSet utilizing parameters in the public
    Materials Project, but with tuning for metals. Key things are a denser
    k point density, and a
    """

    CONFIG = _load_yaml_config("MPRelaxSet")

    def __init__(self, structure, **kwargs):
        """
        :param structure: Structure
        :param kwargs: Same as those supported by DictSet.
        """
        super().__init__(structure, **kwargs)
        self._config_dict["INCAR"].update({"ISMEAR": 1, "SIGMA": 0.2})
        self._config_dict["KPOINTS"].update({"reciprocal_density": 200})
        self.kwargs = kwargs


class MPHSERelaxSet(DictSet):
    """
    Same as the MPRelaxSet, but with HSE parameters.
    """

    CONFIG = _load_yaml_config("MPHSERelaxSet")

    def __init__(self, structure, **kwargs):
        """
        :param structure: Structure
        :param kwargs: Same as those supported by DictSet.
        """
        super().__init__(structure, MPHSERelaxSet.CONFIG, **kwargs)
        self.kwargs = kwargs


class MPStaticSet(MPRelaxSet):
    """
    Creates input files for a static calculation.
    """

    def __init__(
        self,
        structure,
        prev_incar=None,
        prev_kpoints=None,
        lepsilon=False,
        lcalcpol=False,
        reciprocal_density=100,
        small_gap_multiply=None,
        **kwargs,
    ):
        """
        Args:
            structure (Structure): Structure from previous run.
            prev_incar (Incar): Incar file from previous run.
            prev_kpoints (Kpoints): Kpoints from previous run.
            lepsilon (bool): Whether to add static dielectric calculation
            lcalcpol (bool): Whether to turn on evaluation of the Berry phase approximations
                for electronic polarization
            reciprocal_density (int): For static calculations, we usually set the
                reciprocal density by volume. This is a convenience arg to change
                that, rather than using user_kpoints_settings. Defaults to 100,
                which is ~50% more than that of standard relaxation calculations.
            small_gap_multiply ([float, float]): If the gap is less than
                1st index, multiply the default reciprocal_density by the 2nd
                index.
            **kwargs: kwargs supported by MPRelaxSet.
        """
        super().__init__(structure, **kwargs)
        if isinstance(prev_incar, str):
            prev_incar = Incar.from_file(prev_incar)
        if isinstance(prev_kpoints, str):
            prev_kpoints = Kpoints.from_file(prev_kpoints)

        self.prev_incar = prev_incar
        self.prev_kpoints = prev_kpoints
        self.reciprocal_density = reciprocal_density
        self.kwargs = kwargs
        self.lepsilon = lepsilon
        self.lcalcpol = lcalcpol
        self.small_gap_multiply = small_gap_multiply

    @property
    def incar(self):
        """
        :return: Incar
        """
        parent_incar = super().incar
        incar = Incar(self.prev_incar) if self.prev_incar is not None else Incar(parent_incar)

        incar.update(
            {
                "IBRION": -1,
                "ISMEAR": -5,
                "LAECHG": True,
                "LCHARG": True,
                "LORBIT": 11,
                "LVHAR": True,
                "LWAVE": False,
                "NSW": 0,
                "ALGO": "Normal",
            }
        )

        if self.lepsilon:
            incar["IBRION"] = 8
            incar["LEPSILON"] = True

            # LPEAD=T: numerical evaluation of overlap integral prevents
            # LRF_COMMUTATOR errors and can lead to better expt. agreement
            # but produces slightly different results
            incar["LPEAD"] = True

            # Note that DFPT calculations MUST unset NSW. NSW = 0 will fail
            # to output ionic.
            incar.pop("NSW", None)
            incar.pop("NPAR", None)

        if self.lcalcpol:
            incar["LCALCPOL"] = True

        for k in ["MAGMOM", "NUPDOWN"] + list(self.user_incar_settings.keys()):
            # For these parameters as well as user specified settings, override
            # the incar settings.
            if parent_incar.get(k, None) is not None:
                incar[k] = parent_incar[k]
            else:
                incar.pop(k, None)

        # use new LDAUU when possible b/c the Poscar might have changed
        # representation
        if incar.get("LDAU"):
            u = incar.get("LDAUU", [])
            j = incar.get("LDAUJ", [])
            if sum([u[x] - j[x] for x, y in enumerate(u)]) > 0:
                for tag in ("LDAUU", "LDAUL", "LDAUJ"):
                    incar.update({tag: parent_incar[tag]})
            # ensure to have LMAXMIX for GGA+U static run
            if "LMAXMIX" not in incar:
                incar.update({"LMAXMIX": parent_incar["LMAXMIX"]})

        # Compare ediff between previous and staticinputset values,
        # choose the tighter ediff
        incar["EDIFF"] = min(incar.get("EDIFF", 1), parent_incar["EDIFF"])
        return incar

    @property
    def kpoints(self) -> Optional[Kpoints]:
        """
        :return: Kpoints
        """
        self._config_dict["KPOINTS"]["reciprocal_density"] = self.reciprocal_density
        kpoints = super().kpoints

        # Prefer to use k-point scheme from previous run
        # except for when lepsilon = True is specified
        if kpoints is not None:
            if self.prev_kpoints and self.prev_kpoints.style != kpoints.style:
                if (self.prev_kpoints.style == Kpoints.supported_modes.Monkhorst) and (not self.lepsilon):
                    k_div = [kp + 1 if kp % 2 == 1 else kp for kp in kpoints.kpts[0]]  # type: ignore
                    kpoints = Kpoints.monkhorst_automatic(k_div)
                else:
                    kpoints = Kpoints.gamma_automatic(kpoints.kpts[0])
        return kpoints

    def override_from_prev_calc(self, prev_calc_dir='.', **kwargs):
        """
        Update the input set to include settings from a previous calculation.

        Args:
            prev_calc_dir (str): The path to the previous calculation directory.

        Returns:
            The input set with the settings (structure, k-points, incar, etc)
            updated using the previous VASP run.
        """
        vasprun, outcar = get_vasprun_outcar(prev_calc_dir)

        self.prev_incar = vasprun.incar
        self.prev_kpoints = vasprun.kpoints

        if self.standardize:
            warnings.warn(
                "Use of standardize=True with from_prev_run is not "
                "recommended as there is no guarantee the copied "
                "files will be appropriate for the standardized "
                "structure."
            )

        if not kwargs.get("structure", False):
            self._structure = get_structure_from_prev_run(vasprun, outcar)
        else:
            self._structure = kwargs.get("structure")

        # multiply the reciprocal density if needed
        if self.small_gap_multiply:
            gap = vasprun.eigenvalue_band_properties[0]
            if gap <= self.small_gap_multiply[0]:
                self.reciprocal_density = self.reciprocal_density * self.small_gap_multiply[1]

        return self

    @classmethod
    def from_prev_calc(cls, prev_calc_dir, **kwargs):
        """
        Generate a set of Vasp input files for static calculations from a
        directory of previous Vasp run.

        Args:
            prev_calc_dir (str): Directory containing the outputs(
                vasprun.xml and OUTCAR) of previous vasp run.
            **kwargs: All kwargs supported by MPStaticSet, other than prev_incar
                and prev_structure and prev_kpoints which are determined from
                the prev_calc_dir.
        """
        input_set = cls(_dummy_structure, **kwargs)
        return input_set.override_from_prev_calc(prev_calc_dir=prev_calc_dir, **kwargs)


class LinearResponseUSet(MPRelaxSet):
    def __init__(self, structure, prev_incar=None, prev_kpoints=None,
                 lepsilon=False, lcalcpol=False, reciprocal_density=100,
                 small_gap_multiply=None, **kwargs):
        super().__init__(structure, **kwargs)
        if isinstance(prev_incar, str):
            prev_incar = Incar.from_file(prev_incar)
        if isinstance(prev_kpoints, str):
            prev_kpoints = Kpoints.from_file(prev_kpoints)

        self.prev_incar = prev_incar
        self.prev_kpoints = prev_kpoints
        self.reciprocal_density = reciprocal_density
        self.kwargs = kwargs
        self.lepsilon = lepsilon
        self.lcalcpol = lcalcpol
        self.small_gap_multiply = small_gap_multiply

    @property
    def incar(self):
        parent_incar = super().incar
        print(parent_incar)
        settings = dict(self._config_dict["INCAR"])
        settings.pop("LDAUU")
        settings.pop("LDAUJ")
        settings.pop("LDAUL")

        structure = self.structure
        # comp = structure.composition
        # elements = sorted([el for el in comp.elements if comp[el] > 0],
        #                   key=lambda e: e.X)
        # most_electroneg = elements[-1].symbol
        # poscar = Poscar(structure)
        # hubbard_u = settings.get("LDAU", False)

        incar = Incar(self.prev_incar) if self.prev_incar is not None else \
            Incar(parent_incar)

        incar.update(
            {"IBRION": -1, "ISMEAR": -5, "LAECHG": True, "LCHARG": True,
             "LORBIT": 11, "LVHAR": True, "LWAVE": False, "NSW": 0,
             "ICHARG": 0, "ALGO": "Normal"})

        if self.lepsilon:
            incar["IBRION"] = 8
            incar["LEPSILON"] = True

            # LPEAD=T: numerical evaluation of overlap integral prevents
            # LRF_COMMUTATOR errors and can lead to better expt. agreement
            # but produces slightly different results
            incar["LPEAD"] = True

            # Note that DFPT calculations MUST unset NSW. NSW = 0 will fail
            # to output ionic.
            incar.pop("NSW", None)
            incar.pop("NPAR", None)

        if self.lcalcpol:
            incar["LCALCPOL"] = True

        for k, v in settings.items():
            if k == "MAGMOM":
                mag = []
                for site in structure:
                    if hasattr(site, 'magmom'):
                        mag.append(site.magmom)
                    elif hasattr(site.specie, 'spin'):
                        mag.append(site.specie.spin)
                    elif str(site.specie) in v:
                        mag.append(v.get(str(site.specie)))
                    else:
                        mag.append(v.get(site.specie.symbol, 0.6))
                incar[k] = mag
            elif k.startswith("EDIFF") and k != "EDIFFG":
                if "EDIFF" not in settings and k == "EDIFF_PER_ATOM":
                    incar["EDIFF"] = float(v) * structure.num_sites
                else:
                    incar["EDIFF"] = float(settings["EDIFF"])
            else:
                incar[k] = v

        for k in ["MAGMOM", "NUPDOWN"] + list(self.kwargs.get(
                "user_incar_settings", {}).keys()):
            # For these parameters as well as user specified settings, override
            # the incar settings.
            if parent_incar.get(k, None) is not None:
                incar[k] = parent_incar[k]
            else:
                incar.pop(k, None)

        # This is the method that should be changed - we don't want LDAU to update?
        # if incar.get('LDAU'):
        #     u = incar.get('LDAUU', [])
        #     j = incar.get('LDAUJ', [])
        #     if sum([u[x] - j[x] for x, y in enumerate(u)]) > 0:
        #         for tag in ('LDAUU', 'LDAUL', 'LDAUJ'):
        #             incar.update({tag: parent_incar[tag]})
        #     # ensure to have LMAXMIX for GGA+U static run
        #     if "LMAXMIX" not in incar:
        #         incar.update({"LMAXMIX": parent_incar["LMAXMIX"]})

        # Compare ediff between previous and staticinputset values,
        # choose the tighter ediff

        incar["EDIFF"] = min(incar.get("EDIFF", 1), parent_incar["EDIFF"])
        if self.kwargs.get("user_incar_settings")["LDAUU"]:
            print(1)
            incar["LDAUL"] = self.kwargs.get("user_incar_settings")["LDAUL"]
            incar["LDAUU"] = self.kwargs.get("user_incar_settings")["LDAUU"]
            incar["LDAUJ"] = self.kwargs.get("user_incar_settings")["LDAUJ"]
            incar["LDAU"] = self.kwargs.get("user_incar_settings")["LDAU"]
            incar["LDAUTYPE"] = self.kwargs.get("user_incar_settings")["LDAUTYPE"]
            incar["LDAUPRINT"] = self.kwargs.get("user_incar_settings")["LDAUPRINT"]
            incar["LORBIT"] = self.kwargs.get("user_incar_settings")["LORBIT"]

        return incar

    @property
    def kpoints(self):
        self._config_dict["KPOINTS"]["reciprocal_density"] = \
            self.reciprocal_density
        kpoints = super().kpoints

        # Prefer to use k-point scheme from previous run
        # except for when lepsilon = True is specified
        if self.prev_kpoints and self.prev_kpoints.style != kpoints.style:
            if (self.prev_kpoints.style == Kpoints.supported_modes.Monkhorst) \
                    and (not self.lepsilon):
                k_div = [kp + 1 if kp % 2 == 1 else kp
                         for kp in kpoints.kpts[0]]
                kpoints = Kpoints.monkhorst_automatic(k_div)
            else:
                kpoints = Kpoints.gamma_automatic(kpoints.kpts[0])
        return kpoints

    def override_from_prev_calc(self, prev_calc_dir='.'):
        """
        Update the input set to include settings from a previous calculation.

        Args:
            prev_calc_dir (str): The path to the previous calculation directory.

        Returns:
            The input set with the settings (structure, k-points, incar, etc)
            updated using the previous VASP run.
        """
        vasprun, outcar = get_vasprun_outcar(prev_calc_dir)

        self.prev_incar = vasprun.incar
        self.prev_kpoints = vasprun.kpoints

        if self.standardize:
            warnings.warn("Use of standardize=True with from_prev_run is not "
                          "recommended as there is no guarantee the copied "
                          "files will be appropriate for the standardized "
                          "structure.")

        self._structure = get_structure_from_prev_run(vasprun, outcar)

        # multiply the reciprocal density if needed
        if self.small_gap_multiply:
            gap = vasprun.eigenvalue_band_properties[0]
            if gap <= self.small_gap_multiply[0]:
                self.reciprocal_density = (self.reciprocal_density *
                                           self.small_gap_multiply[1])

        return self

    @classmethod
    def from_prev_calc(cls, prev_calc_dir,  **kwargs):
        """
        Generate a set of Vasp input files for static calculations from a
        directory of previous Vasp run.

        Args:
            prev_calc_dir (str): Directory containing the outputs(
                vasprun.xml and OUTCAR) of previous vasp run.
            **kwargs: All kwargs supported by MPStaticSet, other than prev_incar
                and prev_structure and prev_kpoints which are determined from
                the prev_calc_dir.
        """
        input_set = cls(_dummy_structure, **kwargs)
        return input_set.override_from_prev_calc(prev_calc_dir=prev_calc_dir)


class MPScanStaticSet(MPScanRelaxSet):
    """
    Creates input files for a static calculation using the accurate and numerically
    efficient r2SCAN variant of the Strongly Constrainted and Appropriately Normed
    (SCAN) metaGGA functional.
    """

    def __init__(self, structure, bandgap=0, prev_incar=None, lepsilon=False, lcalcpol=False, **kwargs):
        """
        Args:
            structure (Structure): Structure from previous run.
            bandgap (float): Bandgap of the structure in eV. The bandgap is used to
                    compute the appropriate k-point density and determine the
                    smearing settings.
            prev_incar (Incar): Incar file from previous run.
            lepsilon (bool): Whether to add static dielectric calculation
            lcalcpol (bool): Whether to turn on evaluation of the Berry phase approximations
                for electronic polarization.
            **kwargs: kwargs supported by MPScanRelaxSet.
        """
        super().__init__(structure, bandgap, **kwargs)
        if isinstance(prev_incar, str):
            prev_incar = Incar.from_file(prev_incar)

        self.prev_incar = prev_incar
        self.kwargs = kwargs
        self.lepsilon = lepsilon
        self.lcalcpol = lcalcpol

    @property
    def incar(self):
        """
        :return: Incar
        """
        parent_incar = super().incar
        incar = Incar(self.prev_incar) if self.prev_incar is not None else Incar(parent_incar)

        incar.update({"LREAL": False, "NSW": 0, "LORBIT": 11, "LVHAR": True, "ISMEAR": -5})

        if self.lepsilon:
            incar["IBRION"] = 8
            incar["LEPSILON"] = True

            # LPEAD=T: numerical evaluation of overlap integral prevents
            # LRF_COMMUTATOR errors and can lead to better expt. agreement
            # but produces slightly different results
            incar["LPEAD"] = True

            # Note that DFPT calculations MUST unset NSW. NSW = 0 will fail
            # to output ionic.
            incar.pop("NSW", None)
            incar.pop("NPAR", None)

        if self.lcalcpol:
            incar["LCALCPOL"] = True

        for k in list(self.user_incar_settings.keys()):
            # For user specified settings, override
            # the incar settings.
            if parent_incar.get(k, None) is not None:
                incar[k] = parent_incar[k]
            else:
                incar.pop(k, None)

        return incar

    def override_from_prev_calc(self, prev_calc_dir="."):
        """
        Update the input set to include settings from a previous calculation.

        Args:
            prev_calc_dir (str): The path to the previous calculation directory.

        Returns:
            The input set with the settings (structure, k-points, incar, etc)
            updated using the previous VASP run.
        """
        vasprun, outcar = get_vasprun_outcar(prev_calc_dir)

        self.prev_incar = vasprun.incar

        self._structure = get_structure_from_prev_run(vasprun, outcar)

        return self

    @classmethod
    def from_prev_calc(cls, prev_calc_dir, **kwargs):
        """
        Generate a set of Vasp input files for static calculations from a
        directory of previous Vasp run.

        Args:
            prev_calc_dir (str): Directory containing the outputs(
                vasprun.xml and OUTCAR) of previous vasp run.
            **kwargs: All kwargs supported by MPScanStaticSet, other than prev_incar
                which is determined from the prev_calc_dir.
        """
        input_set = cls(_dummy_structure, **kwargs)
        return input_set.override_from_prev_calc(prev_calc_dir=prev_calc_dir)


class MPHSEBSSet(MPHSERelaxSet):
    """
    Implementation of a VaspInputSet for HSE band structure computations.
    Remember that HSE band structures must be self-consistent in VASP. A
    band structure along symmetry lines for instance needs BOTH a uniform
    grid with appropriate weights AND a path along the lines with weight 0.

    Thus, the "Uniform" mode is just like regular static SCF but allows
    adding custom kpoints (e.g., corresponding to known VBM/CBM) to the
    uniform grid that have zero weight (e.g., for better gap estimate).

    The "Gap" mode behaves just like the "Uniform" mode, however, if starting
    from a previous calculation, the VBM and CBM k-points will automatically
    be added to ``added_kpoints``.

    The "Line" mode is just like Uniform mode, but additionally adds
    k-points along symmetry lines with zero weight.
    """

    def __init__(
        self,
        structure,
        user_incar_settings=None,
        added_kpoints=None,
        mode="Gap",
        reciprocal_density=None,
        copy_chgcar=True,
        kpoints_line_density=20,
        **kwargs,
    ):
        """
        Args:
            structure (Structure): Structure to compute
            user_incar_settings (dict): A dict specifying additional incar
                settings
            added_kpoints (list): a list of kpoints (list of 3 number list)
                added to the run. The k-points are in fractional coordinates
            mode (str): "Line" - generate k-points along symmetry lines for
                bandstructure. "Uniform" - generate uniform k-points grid.
            reciprocal_density (int): k-point density to use for uniform mesh.
            copy_chgcar (bool): Whether to copy the CHGCAR of a previous run.
            kpoints_line_density (int): k-point density for high symmetry lines
            **kwargs (dict): Any other parameters to pass into DictSet.
        """
        super().__init__(structure, **kwargs)
        self.user_incar_settings = user_incar_settings or {}
        self._config_dict["INCAR"].update(
            {
                "NSW": 0,
                "ISMEAR": 0,
                "SIGMA": 0.05,
                "ISYM": 3,
                "LCHARG": False,
                "NELMIN": 5,
            }
        )
        self.added_kpoints = added_kpoints if added_kpoints is not None else []
        self.mode = mode

        if not reciprocal_density or "reciprocal_density" not in self.user_kpoints_settings:
            self.reciprocal_density = 50
        else:
            self.reciprocal_density = reciprocal_density or self.user_kpoints_settings["reciprocal_density"]

        self.kpoints_line_density = kpoints_line_density
        self.copy_chgcar = copy_chgcar

    @property
    def kpoints(self) -> Kpoints:
        """
        :return: Kpoints
        """
        kpts = []  # type: List[Union[int, float, None]]
        weights = []  # type: List[Union[float, None]]
        all_labels = []  # type: List[Union[str, None]]
        structure = self.structure

        # for both modes, include the Uniform mesh w/standard weights
        grid = Kpoints.automatic_density_by_vol(structure, self.reciprocal_density).kpts
        ir_kpts = SpacegroupAnalyzer(structure, symprec=0.1).get_ir_reciprocal_mesh(grid[0])
        for k in ir_kpts:
            kpts.append(k[0])
            weights.append(int(k[1]))
            all_labels.append(None)

        # for both modes, include any user-added kpoints w/zero weight
        for k in self.added_kpoints:
            kpts.append(k)
            weights.append(0.0)
            all_labels.append("user-defined")

        # for line mode only, add the symmetry lines w/zero weight
        if self.mode.lower() == "line":
            kpath = HighSymmKpath(structure)
            frac_k_points, labels = kpath.get_kpoints(
                line_density=self.kpoints_line_density, coords_are_cartesian=False
            )

            for k, f in enumerate(frac_k_points):
                kpts.append(f)
                weights.append(0.0)
                all_labels.append(labels[k])

        comment = "HSE run along symmetry lines" if self.mode.lower() == "line" else "HSE run on uniform grid"

        return Kpoints(
            comment=comment,
            style=Kpoints.supported_modes.Reciprocal,
            num_kpts=len(kpts),
            kpts=kpts,  # type: ignore
            kpts_weights=weights,
            labels=all_labels,
        )

    def override_from_prev_calc(self, prev_calc_dir="."):
        """
        Update the input set to include settings from a previous calculation.

        Args:
            prev_calc_dir (str): The path to the previous calculation directory.

        Returns:
            The input set with the settings (structure, k-points, incar, etc)
            updated using the previous VASP run.
        """
        vasprun, outcar = get_vasprun_outcar(prev_calc_dir)

        self._structure = get_structure_from_prev_run(vasprun, outcar)

        # note: recommend not standardizing the cell because we want to retain
        # k-points
        if self.standardize:
            warnings.warn(
                "Use of standardize=True with from_prev_calc is not "
                "recommended as there is no guarantee the copied "
                "files will be appropriate for the standardized "
                "structure."
            )

        if self.mode.lower() == "gap":
            added_kpoints = []

            bs = vasprun.get_band_structure()
            vbm, cbm = bs.get_vbm()["kpoint"], bs.get_cbm()["kpoint"]
            if vbm:
                added_kpoints.append(vbm.frac_coords)
            if cbm:
                added_kpoints.append(cbm.frac_coords)

            self.added_kpoints.extend(added_kpoints)

        files_to_transfer = {}
        if self.copy_chgcar:
            chgcars = sorted(glob.glob(str(Path(prev_calc_dir) / "CHGCAR*")))
            if chgcars:
                files_to_transfer["CHGCAR"] = str(chgcars[-1])

        self.files_to_transfer.update(files_to_transfer)

        return self

    @classmethod
    def from_prev_calc(cls, prev_calc_dir, **kwargs):
        """
        Generate a set of Vasp input files for HSE calculations from a
        directory of previous Vasp run.

        Args:
            prev_calc_dir (str): Directory containing the outputs
                (vasprun.xml and OUTCAR) of previous vasp run.
            **kwargs: All kwargs supported by MPHSEBSStaticSet, other than
                prev_structure which is determined from the previous calc dir.
        """
        input_set = cls(_dummy_structure, **kwargs)
        return input_set.override_from_prev_calc(prev_calc_dir=prev_calc_dir)


class MPNonSCFSet(MPRelaxSet):
    """
    Init a MPNonSCFSet. Typically, you would use the classmethod
    from_prev_calc to initialize from a previous SCF run.
    """

    def __init__(
        self,
        structure,
        prev_incar=None,
        mode="line",
        nedos=2001,
        dedos=0.005,
        reciprocal_density=100,
        sym_prec=0.1,
        kpoints_line_density=20,
        optics=False,
        copy_chgcar=True,
        nbands_factor=1.2,
        small_gap_multiply=None,
        **kwargs,
    ):
        """
        Args:
            structure (Structure): Structure to compute
            prev_incar (Incar/string): Incar file from previous run.
            mode (str): Line, Uniform or Boltztrap mode supported.
            nedos (int): nedos parameter. Default to 2001.
            dedos (float): setting nedos=0 and uniform mode in from_prev_calc,
                an automatic nedos will be calculated using the total energy range
                divided by the energy step dedos
            reciprocal_density (int): density of k-mesh by reciprocal
                volume (defaults to 100)
            sym_prec (float): Symmetry precision (for Uniform mode).
            kpoints_line_density (int): Line density for Line mode.
            optics (bool): whether to add dielectric function
            copy_chgcar: Whether to copy the old CHGCAR when starting from a
                previous calculation.
            nbands_factor (float): Multiplicative factor for NBANDS when starting
                from a previous calculation. Choose a higher number if you are
                doing an LOPTICS calculation.
            small_gap_multiply ([float, float]): When starting from a previous
                calculation, if the gap is less than 1st index, multiply the default
                reciprocal_density by the 2nd index.
            **kwargs: kwargs supported by MPRelaxSet.
        """
        super().__init__(structure, **kwargs)
        if isinstance(prev_incar, str):
            prev_incar = Incar.from_file(prev_incar)
        self.prev_incar = prev_incar
        self.kwargs = kwargs
        self.nedos = nedos
        self.dedos = dedos
        self.reciprocal_density = reciprocal_density
        self.sym_prec = sym_prec
        self.kpoints_line_density = kpoints_line_density
        self.optics = optics
        self.mode = mode.lower()
        self.copy_chgcar = copy_chgcar
        self.nbands_factor = nbands_factor
        self.small_gap_multiply = small_gap_multiply

        if self.mode.lower() not in ["line", "uniform", "boltztrap"]:
            raise ValueError("Supported modes for NonSCF runs are 'Line', " "'Uniform' and 'Boltztrap!")

        if (self.mode.lower() != "uniform" or nedos < 2000) and optics:
            warnings.warn("It is recommended to use Uniform mode with a high " "NEDOS for optics calculations.")

    @property
    def incar(self) -> Incar:
        """
        :return: Incar
        """
        incar = super().incar
        if self.prev_incar is not None:
            incar.update(self.prev_incar.items())

        # Overwrite necessary INCAR parameters from previous runs
        incar.update(
            {
                "IBRION": -1,
                "LCHARG": False,
                "LORBIT": 11,
                "LWAVE": False,
                "NSW": 0,
                "ISYM": 0,
                "ICHARG": 11,
            }
        )

        if self.mode.lower() == "uniform":
            # use tetrahedron method for DOS and optics calculations
            incar.update({"ISMEAR": -5, "ISYM": 2})
        else:
            # if line mode, can't use ISMEAR=-5; also use small sigma to avoid
            # partial occupancies for small band gap materials.
            # finally, explicit k-point generation (needed for bolztrap mode)
            # is incompatible with ISMEAR = -5.
            incar.update({"ISMEAR": 0, "SIGMA": 0.01})

        incar.update(self.user_incar_settings)

        if self.mode.lower() in "uniform":
            # Set smaller steps for DOS and optics output
            incar["NEDOS"] = self.nedos

        if self.optics:
            incar["LOPTICS"] = True

        incar.pop("MAGMOM", None)

        return incar

    @property
    def kpoints(self) -> Optional[Kpoints]:
        """
        :return: Kpoints
        """
        # override pymatgen kpoints if provided
        user_kpoints = self.user_kpoints_settings
        if isinstance(user_kpoints, Kpoints):
            return user_kpoints

        if self.mode.lower() == "line":
            kpath = HighSymmKpath(self.structure)
            frac_k_points, k_points_labels = kpath.get_kpoints(
                line_density=self.kpoints_line_density, coords_are_cartesian=False
            )
            kpoints = Kpoints(
                comment="Non SCF run along symmetry lines",
                style=Kpoints.supported_modes.Reciprocal,
                num_kpts=len(frac_k_points),
                kpts=frac_k_points,
                labels=k_points_labels,
                kpts_weights=[1] * len(frac_k_points),
            )
        elif self.mode.lower() == "boltztrap":
            kpoints = Kpoints.automatic_density_by_vol(self.structure, self.reciprocal_density)
            mesh = kpoints.kpts[0]
            ir_kpts = SpacegroupAnalyzer(self.structure, symprec=self.sym_prec).get_ir_reciprocal_mesh(mesh)
            kpts = []
            weights = []
            for k in ir_kpts:
                kpts.append(k[0])
                weights.append(int(k[1]))
            kpoints = Kpoints(
                comment="Non SCF run on uniform grid",
                style=Kpoints.supported_modes.Reciprocal,
                num_kpts=len(ir_kpts),
                kpts=kpts,
                kpts_weights=weights,
            )
        else:
            self._config_dict["KPOINTS"]["reciprocal_density"] = self.reciprocal_density
            return super().kpoints

        return kpoints

    def override_from_prev_calc(self, prev_calc_dir="."):
        """
        Update the input set to include settings from a previous calculation.

        Args:
            prev_calc_dir (str): The path to the previous calculation directory.

        Returns:
            The input set with the settings (structure, k-points, incar, etc)
            updated using the previous VASP run.
        """
        vasprun, outcar = get_vasprun_outcar(prev_calc_dir)

        self.prev_incar = vasprun.incar

        # Get a Magmom-decorated structure
        self._structure = get_structure_from_prev_run(vasprun, outcar)

        if self.standardize:
            warnings.warn(
                "Use of standardize=True with from_prev_run is not "
                "recommended as there is no guarantee the copied "
                "files will be appropriate for the standardized"
                " structure. copy_chgcar is enforced to be false."
            )
            self.copy_chgcar = False

        # Turn off spin when magmom for every site is smaller than 0.02.
        if outcar and outcar.magnetization:
            site_magmom = np.array([i["tot"] for i in outcar.magnetization])
            ispin = 2 if np.any(site_magmom[np.abs(site_magmom) > 0.02]) else 1

        elif vasprun.is_spin:
            ispin = 2

        else:
            ispin = 1

        nbands = int(np.ceil(vasprun.parameters["NBANDS"] * self.nbands_factor))
        self.prev_incar.update({"ISPIN": ispin, "NBANDS": nbands})

        files_to_transfer = {}

        if self.copy_chgcar:
            chgcars = sorted(glob.glob(str(Path(prev_calc_dir) / "CHGCAR*")))
            if chgcars:
                files_to_transfer["CHGCAR"] = str(chgcars[-1])

        self.files_to_transfer.update(files_to_transfer)

        # multiply the reciprocal density if needed:
        if self.small_gap_multiply:
            gap = vasprun.eigenvalue_band_properties[0]
            if gap <= self.small_gap_multiply[0]:
                self.reciprocal_density = self.reciprocal_density * self.small_gap_multiply[1]
                self.kpoints_line_density = self.kpoints_line_density * self.small_gap_multiply[1]

        # automatic setting of nedos using the energy range and the energy step dedos
        if self.nedos == 0:
            emax = max([eigs.max() for eigs in vasprun.eigenvalues.values()])
            emin = min([eigs.min() for eigs in vasprun.eigenvalues.values()])
            self.nedos = int((emax - emin) / self.dedos)

        return self

    @classmethod
    def from_prev_calc(cls, prev_calc_dir, **kwargs):
        """
        Generate a set of Vasp input files for NonSCF calculations from a
        directory of previous static Vasp run.

        Args:
            prev_calc_dir (str): The directory contains the outputs(
                vasprun.xml and OUTCAR) of previous vasp run.
            **kwargs: All kwargs supported by MPNonSCFSet, other than structure,
                prev_incar and prev_chgcar which are determined from the
                prev_calc_dir.
        """
        input_set = cls(_dummy_structure, **kwargs)
        return input_set.override_from_prev_calc(prev_calc_dir=prev_calc_dir)


class MPSOCSet(MPStaticSet):
    """
    An input set for running spin-orbit coupling (SOC) calculations.
    """

    def __init__(
        self,
        structure,
        saxis=(0, 0, 1),
        copy_chgcar=True,
        nbands_factor=1.2,
        reciprocal_density=100,
        small_gap_multiply=None,
        magmom=None,
        **kwargs,
    ):
        """
        Args:
            structure (Structure): the structure must have the 'magmom' site
                property and each magnetic moment value must have 3
                components. eg: ``magmom = [[0,0,2], ...]``
            saxis (tuple): magnetic moment orientation
            copy_chgcar: Whether to copy the old CHGCAR. Defaults to True.
            nbands_factor (float): Multiplicative factor for NBANDS. Choose a
                higher number if you are doing an LOPTICS calculation.
            reciprocal_density (int): density of k-mesh by reciprocal volume.
            small_gap_multiply ([float, float]): If the gap is less than
                1st index, multiply the default reciprocal_density by the 2nd
                index.
            magmom (list[list[float]]): Override for the structure magmoms.
            **kwargs: kwargs supported by MPStaticSet.
        """

        if not hasattr(structure[0], "magmom") and not isinstance(structure[0].magmom, list):
            raise ValueError(
                "The structure must have the 'magmom' site "
                "property and each magnetic moment value must have 3 "
                "components. eg:- magmom = [0,0,2]"
            )

        super().__init__(structure, reciprocal_density=reciprocal_density, **kwargs)
        self.saxis = saxis
        self.copy_chgcar = copy_chgcar
        self.nbands_factor = nbands_factor
        self.small_gap_multiply = small_gap_multiply
        self.magmom = magmom

    @property
    def incar(self) -> Incar:
        """
        :return: Incar
        """
        incar = super().incar
        if self.prev_incar is not None:
            incar.update(self.prev_incar.items())

        # Overwrite necessary INCAR parameters from previous runs
        incar.update({"ISYM": -1, "LSORBIT": "T", "ICHARG": 11, "SAXIS": list(self.saxis)})
        incar.update(self.user_incar_settings)

        return incar

    def override_from_prev_calc(self, prev_calc_dir="."):
        """
        Update the input set to include settings from a previous calculation.

        Args:
            prev_calc_dir (str): The path to the previous calculation directory.

        Returns:
            The input set with the settings (structure, k-points, incar, etc)
            updated using the previous VASP run.
        """
        vasprun, outcar = get_vasprun_outcar(prev_calc_dir)

        self.prev_incar = vasprun.incar

        # Remove magmoms from previous INCAR, since we will prefer
        # the final calculated magmoms
        # TODO: revisit in context of MPStaticSet incar logic
        if "MAGMOM" in self.prev_incar:
            del self.prev_incar["magmom"]

        # Get a magmom-decorated structure
        self._structure = get_structure_from_prev_run(vasprun, outcar)
        if self.standardize:
            warnings.warn(
                "Use of standardize=True with from_prev_run is not "
                "recommended as there is no guarantee the copied "
                "files will be appropriate for the standardized"
                " structure. copy_chgcar is enforced to be false."
            )
            self.copy_chgcar = False

        # override magmom if provided
        if self.magmom:
            self._structure = self._structure.copy(site_properties={"magmom": self.magmom})

        # magmom has to be 3D for SOC calculation.
        if hasattr(self._structure[0], "magmom"):
            if not isinstance(self._structure[0].magmom, list):
                self._structure = self._structure.copy(
                    site_properties={"magmom": [[0, 0, site.magmom] for site in self._structure]}
                )
        else:
            raise ValueError("Neither the previous structure has magmom " "property nor magmom provided")

        nbands = int(np.ceil(vasprun.parameters["NBANDS"] * self.nbands_factor))
        self.prev_incar.update({"NBANDS": nbands})

        files_to_transfer = {}
        if self.copy_chgcar:
            chgcars = sorted(glob.glob(str(Path(prev_calc_dir) / "CHGCAR*")))
            if chgcars:
                files_to_transfer["CHGCAR"] = str(chgcars[-1])

        self.files_to_transfer.update(files_to_transfer)

        # multiply the reciprocal density if needed:
        if self.small_gap_multiply:
            gap = vasprun.eigenvalue_band_properties[0]
            if gap <= self.small_gap_multiply[0]:
                self.reciprocal_density = self.reciprocal_density * self.small_gap_multiply[1]

        return self

    @classmethod
    def from_prev_calc(cls, prev_calc_dir, **kwargs):
        """
        Generate a set of Vasp input files for SOC calculations from a
        directory of previous static Vasp run. SOC calc requires all 3
        components for MAGMOM for each atom in the structure.

        Args:
            prev_calc_dir (str): The directory contains the outputs(
                vasprun.xml and OUTCAR) of previous vasp run.
            **kwargs: All kwargs supported by MPSOCSet, other than structure,
                prev_incar and prev_chgcar which are determined from the
                prev_calc_dir.
        """
        input_set = cls(_dummy_structure, **kwargs)
        return input_set.override_from_prev_calc(prev_calc_dir=prev_calc_dir)


class MPNMRSet(MPStaticSet):
    """
    Init a MPNMRSet.
    """

    def __init__(self, structure, mode="cs", isotopes=None, prev_incar=None, reciprocal_density=100, **kwargs):
        """
        Args:
            structure (Structure): Structure to compute
            mode (str): The NMR calculation to run
                            "cs": for Chemical Shift
                            "efg" for Electric Field Gradient
            isotopes (list): list of Isotopes for quadrupole moments
            prev_incar (Incar): Incar file from previous run.
            reciprocal_density (int): density of k-mesh by reciprocal
                                    volume (defaults to 100)
            **kwargs: kwargs supported by MPStaticSet.
        """
        self.mode = mode
        self.isotopes = isotopes if isotopes else []
        super().__init__(structure, prev_incar=prev_incar, reciprocal_density=reciprocal_density, **kwargs)

    @property
    def incar(self):
        """
        :return: Incar
        """
        incar = super().incar

        if self.mode.lower() == "cs":
            incar.update(
                {
                    "LCHIMAG": True,
                    "EDIFF": -1.0e-10,
                    "ISYM": 0,
                    "LCHARG": False,
                    "LNMR_SYM_RED": True,
                    "NELMIN": 10,
                    "NSLPLINE": True,
                    "PREC": "ACCURATE",
                    "SIGMA": 0.01,
                }
            )
        elif self.mode.lower() == "efg":

            isotopes = {ist.split("-")[0]: ist for ist in self.isotopes}

            quad_efg = [Species(p).get_nmr_quadrupole_moment(isotopes.get(p, None)) for p in self.poscar.site_symbols]

            incar.update(
                {
                    "ALGO": "FAST",
                    "EDIFF": -1.0e-10,
                    "ISYM": 0,
                    "LCHARG": False,
                    "LEFG": True,
                    "QUAD_EFG": quad_efg,
                    "NELMIN": 10,
                    "PREC": "ACCURATE",
                    "SIGMA": 0.01,
                }
            )
        incar.update(self.user_incar_settings)

        return incar


class MVLElasticSet(MPRelaxSet):
    """
    MVL denotes VASP input sets that are implemented by the Materials Virtual
    Lab (http://www.materialsvirtuallab.org) for various research.

    This input set is used to calculate elastic constants in VASP. It is used
    in the following work::

        Z. Deng, Z. Wang, I.-H. Chu, J. Luo, S. P. Ong.
        “Elastic Properties of Alkali Superionic Conductor Electrolytes
        from First Principles Calculations”, J. Electrochem. Soc.
        2016, 163(2), A67-A74. doi: 10.1149/2.0061602jes

    To read the elastic constants, you may use the Outcar class which parses the
    elastic constants.
    """

    def __init__(self, structure, potim=0.015, **kwargs):
        """
        Args:
            scale (float): POTIM parameter. The default of 0.015 is usually fine,
                but some structures may require a smaller step.
            user_incar_settings (dict): A dict specifying additional incar
                settings.
            kwargs:
                Parameters supported by MPRelaxSet.
        """
        super().__init__(structure, **kwargs)
        self._config_dict["INCAR"].update({"IBRION": 6, "NFREE": 2, "POTIM": potim})
        self._config_dict["INCAR"].pop("NPAR", None)


class MVLGWSet(DictSet):
    """
    MVL denotes VASP input sets that are implemented by the Materials Virtual
    Lab (http://www.materialsvirtuallab.org) for various research. This is a
    flexible input set for GW calculations.

    Note that unlike all other input sets in this module, the PBE_54 series of
    functional is set as the default. These have much improved performance for
    GW calculations.

    A typical sequence is mode="STATIC" -> mode="DIAG" -> mode="GW" ->
    mode="BSE". For all steps other than the first one (static), the
    recommendation is to use from_prev_calculation on the preceding run in
    the series.
    """

    CONFIG = _load_yaml_config("MVLGWSet")

    SUPPORTED_MODES = ("DIAG", "GW", "STATIC", "BSE")

    def __init__(
        self,
        structure,
        prev_incar=None,
        nbands=None,
        reciprocal_density=100,
        mode="STATIC",
        copy_wavecar=True,
        nbands_factor=5,
        ncores=16,
        **kwargs,
    ):
        r"""
        Args:
            structure (Structure): Input structure.
            prev_incar (Incar/string): Incar file from previous run.
            mode (str): Supported modes are "STATIC" (default), "DIAG", "GW",
                and "BSE".
            nbands (int): For subsequent calculations, it is generally
                recommended to perform NBANDS convergence starting from the
                NBANDS of the previous run for DIAG, and to use the exact same
                NBANDS for GW and BSE. This parameter is used by
                from_previous_calculation to set nband.
            copy_wavecar: Whether to copy the old WAVECAR, WAVEDER and associated
                files when starting from a previous calculation.
            nbands_factor (int): Multiplicative factor for NBANDS when starting
                from a previous calculation. Only applies if mode=="DIAG".
                Need to be tested for convergence.
            ncores (int): Numbers of cores used for the calculation. VASP will alter
                NBANDS if it was not dividable by ncores. Only applies if
                mode=="DIAG".
            **kwargs: All kwargs supported by DictSet. Typically,
                user_incar_settings is a commonly used option.
        """
        super().__init__(structure, MVLGWSet.CONFIG, **kwargs)
        self.prev_incar = prev_incar
        self.nbands = nbands
        self.reciprocal_density = reciprocal_density
        self.mode = mode.upper()
        if self.mode not in MVLGWSet.SUPPORTED_MODES:
            raise ValueError("%s not one of the support modes : %s" % (self.mode, MVLGWSet.SUPPORTED_MODES))
        self.kwargs = kwargs
        self.copy_wavecar = copy_wavecar
        self.nbands_factor = nbands_factor
        self.ncores = ncores

    @property
    def kpoints(self):
        """
        Generate gamma center k-points mesh grid for GW calc,
        which is requested by GW calculation.
        """
        return Kpoints.automatic_density_by_vol(self.structure, self.reciprocal_density, force_gamma=True)

    @property
    def incar(self):
        """
        :return: Incar
        """
        parent_incar = super().incar
        incar = Incar(self.prev_incar) if self.prev_incar is not None else Incar(parent_incar)

        if self.mode == "DIAG":
            # Default parameters for diagonalization calculation.
            incar.update({"ALGO": "Exact", "NELM": 1, "LOPTICS": True, "LPEAD": True})
        elif self.mode == "GW":
            # Default parameters for GW calculation.
            incar.update({"ALGO": "GW0", "NELM": 1, "NOMEGA": 80, "ENCUTGW": 250})
            incar.pop("EDIFF", None)
            incar.pop("LOPTICS", None)
            incar.pop("LPEAD", None)
        elif self.mode == "BSE":
            # Default parameters for BSE calculation.
            incar.update({"ALGO": "BSE", "ANTIRES": 0, "NBANDSO": 20, "NBANDSV": 20})

        if self.nbands:
            incar["NBANDS"] = self.nbands

        # Respect user set INCAR.
        incar.update(self.kwargs.get("user_incar_settings", {}))

        return incar

    def override_from_prev_calc(self, prev_calc_dir="."):
        """
        Update the input set to include settings from a previous calculation.

        Args:
            prev_calc_dir (str): The path to the previous calculation directory.

        Returns:
            The input set with the settings (structure, k-points, incar, etc)
            updated using the previous VASP run.
        """
        vasprun, outcar = get_vasprun_outcar(prev_calc_dir)
        self.prev_incar = vasprun.incar
        self._structure = vasprun.final_structure

        if self.standardize:
            warnings.warn(
                "Use of standardize=True with from_prev_run is not "
                "recommended as there is no guarantee the copied "
                "files will be appropriate for the standardized "
                "structure."
            )

        self.nbands = int(vasprun.parameters["NBANDS"])
        if self.mode.upper() == "DIAG":
            self.nbands = int(np.ceil(self.nbands * self.nbands_factor / self.ncores) * self.ncores)

        # copy WAVECAR, WAVEDER (derivatives)
        files_to_transfer = {}
        if self.copy_wavecar:
            for fname in ("WAVECAR", "WAVEDER", "WFULL"):
                w = sorted(glob.glob(str(Path(prev_calc_dir) / (fname + "*"))))
                if w:
                    if fname == "WFULL":
                        for f in w:
                            fname = Path(f).name
                            fname = fname.split(".")[0]
                            files_to_transfer[fname] = f
                    else:
                        files_to_transfer[fname] = str(w[-1])

        self.files_to_transfer.update(files_to_transfer)

        return self

    @classmethod
    def from_prev_calc(cls, prev_calc_dir, mode="DIAG", **kwargs):
        """
        Generate a set of Vasp input files for GW or BSE calculations from a
        directory of previous Exact Diag Vasp run.

        Args:
            prev_calc_dir (str): The directory contains the outputs(
                vasprun.xml of previous vasp run.
            mode (str): Supported modes are "STATIC", "DIAG" (default), "GW",
                and "BSE".
            **kwargs: All kwargs supported by MVLGWSet, other than structure,
                prev_incar and mode, which are determined from the
                prev_calc_dir.
        """
        input_set = cls(_dummy_structure, mode=mode, **kwargs)
        return input_set.override_from_prev_calc(prev_calc_dir=prev_calc_dir)


class MVLSlabSet(MPRelaxSet):
    """
    Class for writing a set of slab vasp runs,
    including both slabs (along the c direction) and orient unit cells (bulk),
    to ensure the same KPOINTS, POTCAR and INCAR criterion.
    """

    def __init__(
        self, structure, k_product=50, bulk=False, auto_dipole=False, set_mix=True, sort_structure=True, **kwargs
    ):
        """
        :param structure: Structure
        :param k_product: default to 50, kpoint number * length for a & b
            directions, also for c direction in bulk calculations
        :param bulk:
        :param auto_dipole:
        :param set_mix:
        :param sort_structure:
        :param kwargs: Other kwargs supported by :class:`DictSet`.
        """
        super().__init__(structure, **kwargs)

        if sort_structure:
            structure = structure.get_sorted_structure()

        self.k_product = k_product
        self.bulk = bulk
        self.auto_dipole = auto_dipole
        self.kwargs = kwargs
        self.set_mix = set_mix
        self.kpt_calc = None

        slab_incar = {
            "EDIFF": 1e-4,
            "EDIFFG": -0.02,
            "ENCUT": 400,
            "ISMEAR": 0,
            "SIGMA": 0.05,
            "ISIF": 3,
        }
        if not self.bulk:
            slab_incar["ISIF"] = 2
            slab_incar["LVTOT"] = True
            if self.set_mix:
                slab_incar["AMIN"] = 0.01
                slab_incar["AMIX"] = 0.2
                slab_incar["BMIX"] = 0.001
            slab_incar["NELMIN"] = 8
            if self.auto_dipole:
                weights = [s.species.weight for s in structure]
                center_of_mass = np.average(structure.frac_coords, weights=weights, axis=0)

                slab_incar["IDIPOL"] = 3
                slab_incar["LDIPOL"] = True
                slab_incar["DIPOL"] = center_of_mass

        self._config_dict["INCAR"].update(slab_incar)

    @property
    def kpoints(self):
        """
        k_product, default to 50, is kpoint number * length for a & b
            directions, also for c direction in bulk calculations
        Automatic mesh & Gamma is the default setting.
        """

        # To get input sets, the input structure has to has the same number
        # of required parameters as a Structure object (ie. 4). Slab
        # attributes aren't going to affect the VASP inputs anyways so
        # converting the slab into a structure should not matter

        settings = self.user_kpoints_settings or self._config_dict.get(
            "KPOINTS")

        if isinstance(settings, Kpoints):
            return settings

        kpt = super().kpoints
        kpt.comment = "Automatic mesh"
        kpt.style = "Gamma"

        # use k_product to calculate kpoints, k_product = kpts[0][0] * a
        lattice_abc = self.structure.lattice.abc
        kpt_calc = [
            int(self.k_product / lattice_abc[0] + 0.5),
            int(self.k_product / lattice_abc[1] + 0.5),
            1,
        ]

        self.kpt_calc = kpt_calc
        # calculate kpts (c direction) for bulk. (for slab, set to 1)
        if self.bulk:
            kpt_calc[2] = int(self.k_product / lattice_abc[2] + 0.5)

        kpt.kpts[0] = kpt_calc

        return kpt

    def as_dict(self, verbosity=2):
        """
        :param verbosity: Verbosity of dict. E.g., whether to include Structure.
        :return: MSONAble dict
        """
        d = MSONable.as_dict(self)
        if verbosity == 1:
            d.pop("structure", None)
        return d


class MVLGBSet(MPRelaxSet):
    """
    Class for writing a vasp input files for grain boundary calculations, slab
    or bulk.
    """

    def __init__(self, structure, k_product=40, slab_mode=False, is_metal=True, **kwargs):
        r"""

        Args:
            structure(Structure): provide the structure
            k_product: Kpoint number * length for a & b directions, also for c
                direction in bulk calculations. Default to 40.
            slab_mode (bool): Defaults to False. Use default (False) for a
                bulk supercell. Use True if you are performing calculations on a
                slab-like (i.e., surface) of the GB, for example, when you are
                calculating the work of separation.
            is_metal (bool): Defaults to True. This determines whether an ISMEAR of
                1 is used (for metals) or not (for insulators and semiconductors)
                by default. Note that it does *not* override user_incar_settings,
                which can be set by the user to be anything desired.
            **kwargs:
                Other kwargs supported by :class:`MPRelaxSet`.
        """
        super().__init__(structure, **kwargs)
        self.k_product = k_product
        self.slab_mode = slab_mode
        self.is_metal = is_metal

    @property
    def kpoints(self):
        """
        k_product, default to 40, is kpoint number * length for a & b
        directions, also for c direction in bulk calculations
        Automatic mesh & Gamma is the default setting.
        """

        # To get input sets, the input structure has to has the same number
        # of required parameters as a Structure object.

        kpt = super().kpoints
        kpt.comment = "Generated by pymatgen's MVLGBSet"
        kpt.style = "Gamma"

        # use k_product to calculate kpoints, k_product = kpts[0][0] * a
        lengths = self.structure.lattice.abc
        kpt_calc = [
            int(self.k_product / lengths[0] + 0.5),
            int(self.k_product / lengths[1] + 0.5),
            int(self.k_product / lengths[2] + 0.5),
        ]

        if self.slab_mode:
            kpt_calc[2] = 1

        kpt.kpts[0] = kpt_calc

        return kpt

    @property
    def incar(self):
        """
        :return: Incar
        """
        incar = super().incar

        # The default incar setting is used for metallic system, for
        # insulator or semiconductor, ISMEAR need to be changed.
        incar.update(
            {
                "LCHARG": False,
                "NELM": 60,
                "PREC": "Normal",
                "EDIFFG": -0.02,
                "ICHARG": 0,
                "NSW": 200,
                "EDIFF": 0.0001,
            }
        )

        if self.is_metal:
            incar["ISMEAR"] = 1
            incar["LDAU"] = False

        if self.slab_mode:
            # for clean grain boundary and bulk relaxation, full optimization
            # relaxation (ISIF=3) is used. For slab relaxation (ISIF=2) is used.
            incar["ISIF"] = 2
            incar["NELMIN"] = 8

        incar.update(self.user_incar_settings)

        return incar


class MVLRelax52Set(DictSet):
    """
    Implementation of VaspInputSet utilizing the public Materials Project
    parameters for INCAR & KPOINTS and VASP's recommended PAW potentials for
    POTCAR.

    Keynotes from VASP manual:
        1. Recommended potentials for calculations using vasp.5.2+
        2. If dimers with short bonds are present in the compound (O2, CO,
            N2, F2, P2, S2, Cl2), it is recommended to use the h potentials.
            Specifically, C_h, O_h, N_h, F_h, P_h, S_h, Cl_h
        3. Released on Oct 28, 2018 by VASP. Please refer to VASP
            Manual 1.2, 1.3 & 10.2.1 for more details.
    """

    CONFIG = _load_yaml_config("MVLRelax52Set")

    def __init__(self, structure, **kwargs):
        """
        Args:
            structure (Structure): input structure.
            potcar_functional (str): choose from "PBE_52" and "PBE_54".
            **kwargs: Other kwargs supported by :class:`DictSet`.
        """
        if kwargs.get("potcar_functional") or kwargs.get("user_potcar_functional"):
            super().__init__(structure, MVLRelax52Set.CONFIG, **kwargs)
        else:
            super().__init__(structure, MVLRelax52Set.CONFIG, user_potcar_functional="PBE_52", **kwargs)
        if self.potcar_functional not in ["PBE_52", "PBE_54"]:
            raise ValueError("Please select from PBE_52 and PBE_54!")

        self.kwargs = kwargs


class MITNEBSet(MITRelaxSet):
    """
    Class for writing NEB inputs. Note that EDIFF is not on a per atom
    basis for this input set.
    """

    def __init__(self, structures, unset_encut=False, **kwargs):
        """
        Args:
            structures: List of Structure objects.
            unset_encut (bool): Whether to unset ENCUT.
            **kwargs: Other kwargs supported by :class:`DictSet`.
        """
        if len(structures) < 3:
            raise ValueError("You need at least 3 structures for an NEB.")
        kwargs["sort_structure"] = False
        super().__init__(structures[0], **kwargs)
        self.structures = self._process_structures(structures)

        self.unset_encut = False
        if unset_encut:
            self._config_dict["INCAR"].pop("ENCUT", None)

        if "EDIFF" not in self._config_dict["INCAR"]:
            self._config_dict["INCAR"]["EDIFF"] = self._config_dict["INCAR"].pop("EDIFF_PER_ATOM")

        # NEB specific defaults
        defaults = {
            "IMAGES": len(structures) - 2,
            "IBRION": 1,
            "ISYM": 0,
            "LCHARG": False,
            "LDAU": False,
        }
        self._config_dict["INCAR"].update(defaults)

    @property
    def poscar(self):
        """
        :return: Poscar for structure of first end point.
        """
        return Poscar(self.structures[0])

    @property
    def poscars(self):
        """
        :return: List of Poscars.
        """
        return [Poscar(s) for s in self.structures]

    @staticmethod
    def _process_structures(structures):
        """
        Remove any atom jumps across the cell
        """
        input_structures = structures
        structures = [input_structures[0]]
        for s in input_structures[1:]:
            prev = structures[-1]
            for i, site in enumerate(s):
                t = np.round(prev[i].frac_coords - site.frac_coords)
                if np.any(np.abs(t) > 0.5):
                    s.translate_sites([i], t, to_unit_cell=False)
            structures.append(s)
        return structures

    def write_input(
        self,
        output_dir,
        make_dir_if_not_present=True,
        write_cif=False,
        write_path_cif=False,
        write_endpoint_inputs=False,
    ):
        """
        NEB inputs has a special directory structure where inputs are in 00,
        01, 02, ....

        Args:
            output_dir (str): Directory to output the VASP input files
            make_dir_if_not_present (bool): Set to True if you want the
                directory (and the whole path) to be created if it is not
                present.
            write_cif (bool): If true, writes a cif along with each POSCAR.
            write_path_cif (bool): If true, writes a cif for each image.
            write_endpoint_inputs (bool): If true, writes input files for
                running endpoint calculations.
        """
        output_dir = Path(output_dir)
        if make_dir_if_not_present and not output_dir.exists():
            output_dir.mkdir(parents=True)
        self.incar.write_file(str(output_dir / "INCAR"))
        self.kpoints.write_file(str(output_dir / "KPOINTS"))
        self.potcar.write_file(str(output_dir / "POTCAR"))

        for i, p in enumerate(self.poscars):
            d = output_dir / str(i).zfill(2)
            if not d.exists():
                d.mkdir(parents=True)
            p.write_file(str(d / "POSCAR"))
            if write_cif:
                p.structure.to(filename=str(d / "{}.cif".format(i)))
        if write_endpoint_inputs:
            end_point_param = MITRelaxSet(self.structures[0], user_incar_settings=self.user_incar_settings)

            for image in ["00", str(len(self.structures) - 1).zfill(2)]:
                end_point_param.incar.write_file(str(output_dir / image / "INCAR"))
                end_point_param.kpoints.write_file(str(output_dir / image / "KPOINTS"))
                end_point_param.potcar.write_file(str(output_dir / image / "POTCAR"))
        if write_path_cif:
            sites = set()
            lat = self.structures[0].lattice
            for site in chain(*(s.sites for s in self.structures)):
                sites.add(PeriodicSite(site.species, site.frac_coords, lat))
            nebpath = Structure.from_sites(sorted(sites))
            nebpath.to(filename=str(output_dir / "path.cif"))


class MITMDSet(MITRelaxSet):
    """
    Class for writing a vasp md run. This DOES NOT do multiple stage
    runs.
    """

    def __init__(self, structure, start_temp, end_temp, nsteps, time_step=2, spin_polarized=False, **kwargs):
        r"""

        Args:
            structure (Structure): Input structure.
            start_temp (int): Starting temperature.
            end_temp (int): Final temperature.
            nsteps (int): Number of time steps for simulations. NSW parameter.
            time_step (int): The time step for the simulation. The POTIM
                parameter. Defaults to 2fs.
            spin_polarized (bool): Whether to do spin polarized calculations.
                The ISPIN parameter. Defaults to False.
            **kwargs: Other kwargs supported by :class:`DictSet`.
        """
        # MD default settings
        defaults = {
            "TEBEG": start_temp,
            "TEEND": end_temp,
            "NSW": nsteps,
            "EDIFF_PER_ATOM": 0.000001,
            "LSCALU": False,
            "LCHARG": False,
            "LPLANE": False,
            "LWAVE": True,
            "ISMEAR": 0,
            "NELMIN": 4,
            "LREAL": True,
            "BMIX": 1,
            "MAXMIX": 20,
            "NELM": 500,
            "NSIM": 4,
            "ISYM": 0,
            "ISIF": 0,
            "IBRION": 0,
            "NBLOCK": 1,
            "KBLOCK": 100,
            "SMASS": 0,
            "POTIM": time_step,
            "PREC": "Low",
            "ISPIN": 2 if spin_polarized else 1,
            "LDAU": False,
        }

        super().__init__(structure, **kwargs)

        self.start_temp = start_temp
        self.end_temp = end_temp
        self.nsteps = nsteps
        self.time_step = time_step
        self.spin_polarized = spin_polarized
        self.kwargs = kwargs

        # use VASP default ENCUT
        self._config_dict["INCAR"].pop("ENCUT", None)

        if defaults["ISPIN"] == 1:
            self._config_dict["INCAR"].pop("MAGMOM", None)
        self._config_dict["INCAR"].update(defaults)

    @property
    def kpoints(self):
        """
        :return: Kpoints
        """
        return Kpoints.gamma_automatic()


class MPMDSet(MPRelaxSet):
    """
    This a modified version of the old MITMDSet pre 2018/03/12.

    This set serves as the basis for the amorphous skyline paper.

    (1) Aykol, M.; Dwaraknath, S. S.; Sun, W.; Persson, K. A. Thermodynamic
        Limit for Synthesis of Metastable Inorganic Materials. Sci. Adv. 2018,
        4 (4).

    Class for writing a vasp md run. This DOES NOT do multiple stage runs.
    Precision remains normal, to increase accuracy of stress tensor.
    """

    def __init__(self, structure, start_temp, end_temp, nsteps, spin_polarized=False, **kwargs):
        r"""
        Args:
            structure (Structure): Input structure.
            start_temp (int): Starting temperature.
            end_temp (int): Final temperature.
            nsteps (int): Number of time steps for simulations. NSW parameter.
            time_step (int): The time step for the simulation. The POTIM
                parameter. Defaults to 2fs.
            spin_polarized (bool): Whether to do spin polarized calculations.
                The ISPIN parameter. Defaults to False.
            **kwargs: Other kwargs supported by :class:`DictSet`.
        """

        # MD default settings
        defaults = {
            "TEBEG": start_temp,
            "TEEND": end_temp,
            "NSW": nsteps,
            "EDIFF_PER_ATOM": 0.00001,
            "LSCALU": False,
            "LCHARG": False,
            "LPLANE": False,
            "LWAVE": True,
            "ISMEAR": 0,
            "NELMIN": 4,
            "LREAL": True,
            "BMIX": 1,
            "MAXMIX": 20,
            "NELM": 500,
            "NSIM": 4,
            "ISYM": 0,
            "ISIF": 0,
            "IBRION": 0,
            "NBLOCK": 1,
            "KBLOCK": 100,
            "SMASS": 0,
            "POTIM": 2,
            "PREC": "Normal",
            "ISPIN": 2 if spin_polarized else 1,
            "LDAU": False,
            "ADDGRID": True,
        }

        if Element("H") in structure.species:
            defaults["POTIM"] = 0.5
            defaults["NSW"] = defaults["NSW"] * 4

        super().__init__(structure, **kwargs)

        self.start_temp = start_temp
        self.end_temp = end_temp
        self.nsteps = nsteps
        self.spin_polarized = spin_polarized
        self.kwargs = kwargs

        # use VASP default ENCUT
        self._config_dict["INCAR"].pop("ENCUT", None)

        if defaults["ISPIN"] == 1:
            self._config_dict["INCAR"].pop("MAGMOM", None)
        self._config_dict["INCAR"].update(defaults)

    @property
    def kpoints(self):
        """
        :return: Kpoints
        """
        return Kpoints.gamma_automatic()


class MVLNPTMDSet(MITMDSet):
    """
    Class for writing a vasp md run in NPT ensemble.

    Notes:
        To eliminate Pulay stress, the default ENCUT is set to a rather large
        value of ENCUT, which is 1.5 * ENMAX.
    """

    def __init__(self, structure, start_temp, end_temp, nsteps, time_step=2, spin_polarized=False, **kwargs):
        r"""
        Args:
            structure (Structure): input structure.
            start_temp (int): Starting temperature.
            end_temp (int): Final temperature.
            nsteps(int): Number of time steps for simulations. NSW parameter.
            time_step (int): The time step for the simulation. The POTIM
                parameter. Defaults to 2fs.
            spin_polarized (bool): Whether to do spin polarized calculations.
                The ISPIN parameter. Defaults to False.
            **kwargs: Other kwargs supported by :class:`DictSet`.
        """
        user_incar_settings = kwargs.get("user_incar_settings", {})

        # NPT-AIMD default settings
        defaults = {
            "IALGO": 48,
            "ISIF": 3,
            "LANGEVIN_GAMMA": [10] * structure.ntypesp,
            "LANGEVIN_GAMMA_L": 1,
            "MDALGO": 3,
            "PMASS": 10,
            "PSTRESS": 0,
            "SMASS": 0,
        }

        defaults.update(user_incar_settings)
        kwargs["user_incar_settings"] = defaults

        super().__init__(structure, start_temp, end_temp, nsteps, time_step, spin_polarized, **kwargs)

        # Set NPT-AIMD ENCUT = 1.5 * VASP_default
        enmax = [self.potcar[i].keywords["ENMAX"] for i in range(structure.ntypesp)]
        encut = max(enmax) * 1.5
        self._config_dict["INCAR"]["ENCUT"] = encut


class MVLScanRelaxSet(MPRelaxSet):
    """
    Class for writing a relax input set using Strongly Constrained and
    Appropriately Normed (SCAN) semilocal density functional.

    Notes:
        1. This functional is only available from VASP.5.4.3 upwards.

        2. Meta-GGA calculations require POTCAR files that include
        information on the kinetic energy density of the core-electrons,
        i.e. "PBE_52" or "PBE_54". Make sure the POTCAR including the
        following lines (see VASP wiki for more details):

            $ grep kinetic POTCAR
            kinetic energy-density
            mkinetic energy-density pseudized
            kinetic energy density (partial)
    """

    def __init__(self, structure, **kwargs):
        r"""
        Args:
            structure (Structure): input structure.
            vdw (str): set "rVV10" to enable SCAN+rVV10, which is a versatile
                van der Waals density functional by combing the SCAN functional
                with the rVV10 non-local correlation functional.
            **kwargs: Other kwargs supported by :class:`DictSet`.
        """
        # choose PBE_52 unless the user specifies something else
        if kwargs.get("potcar_functional") or kwargs.get("user_potcar_functional"):
            super().__init__(structure, **kwargs)
        else:
            super().__init__(structure, user_potcar_functional="PBE_52", **kwargs)

        if self.potcar_functional not in ["PBE_52", "PBE_54"]:
            raise ValueError("SCAN calculations required PBE_52 or PBE_54!")

        updates = {
            "ADDGRID": True,
            "EDIFF": 1e-05,
            "EDIFFG": -0.05,
            "LASPH": True,
            "LDAU": False,
            "METAGGA": "SCAN",
            "NELM": 200,
        }

        if kwargs.get("vdw", "").lower() == "rvv10":
            updates["BPARAM"] = 15.7  # This is the correct BPARAM for SCAN+rVV10

        self._config_dict["INCAR"].update(updates)


class MPSurfaceSet(MVLSlabSet):
    """
    Input class for MP slab calcs, mostly to change parameters
    and defaults slightly
    """
    def __init__(self, structure, bulk=False, auto_dipole=None, **kwargs):

        # If not a bulk calc, turn get_locpot/auto_dipole on by default
        auto_dipole = auto_dipole or not bulk
        super(MPSurfaceSet, self).__init__(
            structure, bulk=bulk, auto_dipole=False, **kwargs)
        # This is a hack, but should be fixed when this is ported over to
        # pymatgen to account for vasp native dipole fix
        if auto_dipole:
            self._config_dict['INCAR'].update({"LDIPOL": True, "IDIPOL": 3})
            self.auto_dipole = True

    @property
    def incar(self):
        incar = super(MPSurfaceSet, self).incar

        # Determine LDAU based on slab chemistry without adsorbates
        ldau_elts = {'O', 'F'}
        if self.structure.site_properties.get("surface_properties"):
            non_adsorbate_elts = {
                s.specie.symbol for s in self.structure
                if not s.properties['surface_properties'] == 'adsorbate'}
        else:
            non_adsorbate_elts = {s.specie.symbol for s in self.structure}
        ldau = bool(non_adsorbate_elts & ldau_elts)

        # Should give better forces for optimization
        incar_config = {"EDIFFG": -0.05, "ENAUG": 4000, "IBRION": 1,
                        "POTIM": 1.0, "LDAU": ldau, "EDIFF": 1e-5, "ISYM": 0}
        incar.update(incar_config)
        incar.update(self.user_incar_settings)
        return incar


class LobsterSet(MPRelaxSet):
    """
    Input set to prepare VASP runs that can be digested by Lobster (See cohp.de)
    """

    CONFIG = _load_yaml_config("MPRelaxSet")

    def __init__(
        self,
        structure: Structure,
        isym: int = 0,
        ismear: int = -5,
        reciprocal_density: int = None,
        address_basis_file: str = None,
        user_supplied_basis: dict = None,
        user_potcar_settings: dict = {"W": "W_sv"},
        **kwargs,
    ):
        """
        Args:
            structure (Structure): input structure.
            isym (int): ISYM entry for INCAR, only isym=-1 and isym=0 are allowed
            ismear (int): ISMEAR entry for INCAR, only ismear=-5 and ismear=0 are allowed
            reciprocal_density (int): density of k-mesh by reciprocal volume
            user_supplied_basis (dict): dict including basis functions for all elements in structure,
                e.g. {"Fe": "3d 3p 4s", "O": "2s 2p"}; if not supplied, a standard basis is used
            address_basis_file (str): address to a file similar to "BASIS_PBE_54_standaard.yaml"
                in pymatgen.io.lobster.lobster_basis
            **kwargs: Other kwargs supported by :class:`DictSet`.
        """
        from pymatgen.io.lobster import Lobsterin

        warnings.warn("Make sure that all parameters are okay! This is a brand new implementation.")

        if isym not in (-1, 0):
            raise ValueError("Lobster cannot digest WAVEFUNCTIONS with symmetry")
        if ismear not in (-5, 0):
            raise ValueError("Lobster usually works with ismear=-5 or ismear=0")

        # newest potcars are preferred
        # Choose PBE_54 unless the user specifies a different potcar_functional
        if kwargs.get("potcar_functional") or kwargs.get("user_potcar_functional"):
            super().__init__(structure, **kwargs)
        else:
            super().__init__(structure, user_potcar_functional="PBE_54", **kwargs)

        # reciprocal density
        if self.user_kpoints_settings is not None:
            if not reciprocal_density or "reciprocal_density" not in self.user_kpoints_settings:
                # test, if this is okay
                self.reciprocal_density = 310
            else:
                self.reciprocal_density = reciprocal_density or self.user_kpoints_settings["reciprocal_density"]
        else:
            if not reciprocal_density:
                # test, if this is okay
                self.reciprocal_density = 310
            else:
                self.reciprocal_density = reciprocal_density

        self.isym = isym
        self.ismear = ismear
        self.user_supplied_basis = user_supplied_basis
        self.address_basis_file = address_basis_file
        # predefined basis! Check if the basis is okay! (charge spilling and bandoverlaps!)
        if user_supplied_basis is None and address_basis_file is None:
            basis = Lobsterin.get_basis(structure=structure, potcar_symbols=self.potcar_symbols)
        elif address_basis_file is not None:
            basis = Lobsterin.get_basis(
                structure=structure,
                potcar_symbols=self.potcar_symbols,
                address_basis_file=address_basis_file,
            )
        elif user_supplied_basis is not None:
            # test if all elements from structure are in user_supplied_basis
            for atomtype in structure.symbol_set:
                if atomtype not in user_supplied_basis:
                    raise ValueError("There are no basis functions for the atom type " + str(atomtype))
            basis = [key + " " + value for key, value in user_supplied_basis.items()]

        lobsterin = Lobsterin(settingsdict={"basisfunctions": basis})
        nbands = lobsterin._get_nbands(structure=structure)

        update_dict = {
            "EDIFF": 1e-6,
            "NSW": 0,
            "LWAVE": True,
            "ISYM": isym,
            "NBANDS": nbands,
            "IBRION": -1,
            "ISMEAR": ismear,
            "LORBIT": 11,
            "ICHARG": 0,
            "ALGO": "Normal",
        }

        self._config_dict["INCAR"].update(update_dict)
        self._config_dict["KPOINTS"].update({"reciprocal_density": self.reciprocal_density})


def get_vasprun_outcar(path, parse_dos=True, parse_eigen=True):
    """
    :param path: Path to get the vasprun.xml and OUTCAR.
    :param parse_dos: Whether to parse dos. Defaults to True.
    :param parse_eigen: Whether to parse eigenvalue. Defaults to True.
    :return:
    """
    path = Path(path)
    vruns = list(glob.glob(str(path / "vasprun.xml*")))
    outcars = list(glob.glob(str(path / "OUTCAR*")))

    if len(vruns) == 0 or len(outcars) == 0:
        raise ValueError("Unable to get vasprun.xml/OUTCAR from prev calculation in %s" % path)
    vsfile_fullpath = str(path / "vasprun.xml")
    outcarfile_fullpath = str(path / "OUTCAR")
    vsfile = vsfile_fullpath if vsfile_fullpath in vruns else sorted(vruns)[-1]
    outcarfile = outcarfile_fullpath if outcarfile_fullpath in outcars else sorted(outcars)[-1]
    return (
        Vasprun(vsfile, parse_dos=parse_dos, parse_eigen=parse_eigen),
        Outcar(outcarfile),
    )


def get_structure_from_prev_run(vasprun, outcar=None):
    """
    Process structure from previous run.

    Args:
        vasprun (Vasprun): Vasprun that contains the final structure
            from previous run.
        outcar (Outcar): Outcar that contains the magnetization info from
            previous run.

    Returns:
        Returns the magmom-decorated structure that can be passed to get
        Vasp input files, e.g. get_kpoints.
    """
    structure = vasprun.final_structure

    site_properties = {}
    # magmom
    if vasprun.is_spin:
        if outcar and outcar.magnetization:
            site_properties.update({"magmom": [i["tot"] for i in outcar.magnetization]})
        else:
            site_properties.update({"magmom": vasprun.parameters["MAGMOM"]})
    # ldau
    if vasprun.parameters.get("LDAU", False):
        for k in ("LDAUU", "LDAUJ", "LDAUL"):
            vals = vasprun.incar[k]
            m = {}
            l_val = []
            s = 0
            for site in structure:
                if site.specie.symbol not in m:
                    m[site.specie.symbol] = vals[s]
                    s += 1
                l_val.append(m[site.specie.symbol])
            if len(l_val) == len(structure):
                site_properties.update({k.lower(): l_val})
            else:
                raise ValueError("length of list {} not the same as" "structure".format(l_val))

    return structure.copy(site_properties=site_properties)


def standardize_structure(structure, sym_prec=0.1, international_monoclinic=True):
    """
    Get the symmetrically standardized structure.

    Args:
        structure (Structure): The structure.
        sym_prec (float): Tolerance for symmetry finding for standardization.
        international_monoclinic (bool): Whether to use international
            convention (vs Curtarolo) for monoclinic. Defaults True.

    Returns:
        The symmetrized structure.
    """
    sym_finder = SpacegroupAnalyzer(structure, symprec=sym_prec)
    new_structure = sym_finder.get_primitive_standard_structure(international_monoclinic=international_monoclinic)

    # the primitive structure finding has had several bugs in the past
    # defend through validation
    vpa_old = structure.volume / structure.num_sites
    vpa_new = new_structure.volume / new_structure.num_sites

    if abs(vpa_old - vpa_new) / vpa_old > 0.02:
        raise ValueError("Standardizing cell failed! VPA old: {}, VPA new: {}".format(vpa_old, vpa_new))

    sm = StructureMatcher()
    if not sm.fit(structure, new_structure):
        raise ValueError("Standardizing cell failed! Old structure doesn't match new.")

    return new_structure


class BadInputSetWarning(UserWarning):
    """
    Warning class for bad but legal inputs.
    """

    pass


def batch_write_input(
    structures,
    vasp_input_set=MPRelaxSet,
    output_dir=".",
    make_dir_if_not_present=True,
    subfolder=None,
    sanitize=False,
    include_cif=False,
    potcar_spec=False,
    zip_output=False,
    **kwargs,
):
    """
    Batch write vasp input for a sequence of structures to
    output_dir, following the format output_dir/{group}/{formula}_{number}.

    Args:
        structures ([Structure]): Sequence of Structures.
        vasp_input_set (VaspInputSet): VaspInputSet class that creates
            vasp input files from structures. Note that a class should be
            supplied. Defaults to MPRelaxSet.
        output_dir (str): Directory to output files. Defaults to current
            directory ".".
        make_dir_if_not_present (bool): Create the directory if not present.
            Defaults to True.
        subfolder (callable): Function to create subdirectory name from
            structure. Defaults to simply "formula_count".
        sanitize (bool): Boolean indicating whether to sanitize the
            structure before writing the VASP input files. Sanitized output
            are generally easier for viewing and certain forms of analysis.
            Defaults to False.
        include_cif (bool): Whether to output a CIF as well. CIF files are
            generally better supported in visualization programs.
        potcar_spec (bool): Instead of writing the POTCAR, write a "POTCAR.spec".
                This is intended to help sharing an input set with people who might
                not have a license to specific Potcar files. Given a "POTCAR.spec",
                the specific POTCAR file can be re-generated using pymatgen with the
                "generate_potcar" function in the pymatgen CLI.
        zip_output (bool): If True, output will be zipped into a file with the
            same name as the InputSet (e.g., MPStaticSet.zip)
        **kwargs: Additional kwargs are passed to the vasp_input_set class
            in addition to structure.
    """
    output_dir = Path(output_dir)
    for i, s in enumerate(structures):
        formula = re.sub(r"\s+", "", s.formula)
        if subfolder is not None:
            subdir = subfolder(s)
            d = output_dir / subdir
        else:
            d = output_dir / "{}_{}".format(formula, i)
        if sanitize:
            s = s.copy(sanitize=True)
        v = vasp_input_set(s, **kwargs)
        v.write_input(
            str(d),
            make_dir_if_not_present=make_dir_if_not_present,
            include_cif=include_cif,
            potcar_spec=potcar_spec,
            zip_output=zip_output,
        )


<<<<<<< HEAD
_dummy_structure = Structure([1, 0, 0, 0, 1, 0, 0, 0, 1], ['I'], [[0, 0, 0]],
                             site_properties={"magmom": [[0, 0, 1]]})
=======
_dummy_structure = Structure(
    [1, 0, 0, 0, 1, 0, 0, 0, 1],
    ["I"],
    [[0, 0, 0]],
    site_properties={"magmom": [[0, 0, 1]]},
)


def get_valid_magmom_struct(structure, inplace=True, spin_mode="auto"):
    """
    Make sure that the structure is valid magmoms based on the kind of caculation
    Fill in missing Magmom values

    Args:
        structure: The input structure
        inplace: True - edit the magmom of the input structurel; False - return new structure
        spin_mode: "scalar"/"vector"/"none"/"auto" only first letter (s/v/n) is needed.
            dictates how the spin configuration will be determined.

            - auto: read the existing magmom values and decide
            - scalar: use a single scalar value (for spin up/down)
            - vector: use a vector value for spin-orbit systems
            - none: Remove all the magmom information

    Returns:
        New structure if inplace == False
    """
    default_values = {"s": 1.0, "v": [1.0, 1.0, 1.0], "n": None}
    if spin_mode[0].lower() == "a":
        mode = "n"
        for isite in structure.sites:
            if "magmom" not in isite.properties or isite.properties["magmom"] is None:
                pass
            elif isinstance(isite.properties["magmom"], float):
                if mode == "v":
                    raise TypeError("Magmom type conflict")
                mode = "s"
            elif len(isite.properties["magmom"]) == 3:
                if mode == "s":
                    raise TypeError("Magmom type conflict")
                mode = "v"
            else:
                raise TypeError("Unrecognized Magmom Value")
    else:
        mode = spin_mode[0].lower()

    if not inplace:
        new_struct = structure.copy()
    else:
        new_struct = structure
    for isite in new_struct.sites:
        if mode == "n":
            if "magmom" in isite.properties:
                isite.properties.pop("magmom")
        elif "magmom" not in isite.properties or isite.properties["magmom"] is None:
            isite.properties["magmom"] = default_values[mode]

    if not inplace:
        return new_struct
    return None
>>>>>>> ac25cb44
<|MERGE_RESOLUTION|>--- conflicted
+++ resolved
@@ -1210,191 +1210,6 @@
                 the prev_calc_dir.
         """
         input_set = cls(_dummy_structure, **kwargs)
-        return input_set.override_from_prev_calc(prev_calc_dir=prev_calc_dir, **kwargs)
-
-
-class LinearResponseUSet(MPRelaxSet):
-    def __init__(self, structure, prev_incar=None, prev_kpoints=None,
-                 lepsilon=False, lcalcpol=False, reciprocal_density=100,
-                 small_gap_multiply=None, **kwargs):
-        super().__init__(structure, **kwargs)
-        if isinstance(prev_incar, str):
-            prev_incar = Incar.from_file(prev_incar)
-        if isinstance(prev_kpoints, str):
-            prev_kpoints = Kpoints.from_file(prev_kpoints)
-
-        self.prev_incar = prev_incar
-        self.prev_kpoints = prev_kpoints
-        self.reciprocal_density = reciprocal_density
-        self.kwargs = kwargs
-        self.lepsilon = lepsilon
-        self.lcalcpol = lcalcpol
-        self.small_gap_multiply = small_gap_multiply
-
-    @property
-    def incar(self):
-        parent_incar = super().incar
-        print(parent_incar)
-        settings = dict(self._config_dict["INCAR"])
-        settings.pop("LDAUU")
-        settings.pop("LDAUJ")
-        settings.pop("LDAUL")
-
-        structure = self.structure
-        # comp = structure.composition
-        # elements = sorted([el for el in comp.elements if comp[el] > 0],
-        #                   key=lambda e: e.X)
-        # most_electroneg = elements[-1].symbol
-        # poscar = Poscar(structure)
-        # hubbard_u = settings.get("LDAU", False)
-
-        incar = Incar(self.prev_incar) if self.prev_incar is not None else \
-            Incar(parent_incar)
-
-        incar.update(
-            {"IBRION": -1, "ISMEAR": -5, "LAECHG": True, "LCHARG": True,
-             "LORBIT": 11, "LVHAR": True, "LWAVE": False, "NSW": 0,
-             "ICHARG": 0, "ALGO": "Normal"})
-
-        if self.lepsilon:
-            incar["IBRION"] = 8
-            incar["LEPSILON"] = True
-
-            # LPEAD=T: numerical evaluation of overlap integral prevents
-            # LRF_COMMUTATOR errors and can lead to better expt. agreement
-            # but produces slightly different results
-            incar["LPEAD"] = True
-
-            # Note that DFPT calculations MUST unset NSW. NSW = 0 will fail
-            # to output ionic.
-            incar.pop("NSW", None)
-            incar.pop("NPAR", None)
-
-        if self.lcalcpol:
-            incar["LCALCPOL"] = True
-
-        for k, v in settings.items():
-            if k == "MAGMOM":
-                mag = []
-                for site in structure:
-                    if hasattr(site, 'magmom'):
-                        mag.append(site.magmom)
-                    elif hasattr(site.specie, 'spin'):
-                        mag.append(site.specie.spin)
-                    elif str(site.specie) in v:
-                        mag.append(v.get(str(site.specie)))
-                    else:
-                        mag.append(v.get(site.specie.symbol, 0.6))
-                incar[k] = mag
-            elif k.startswith("EDIFF") and k != "EDIFFG":
-                if "EDIFF" not in settings and k == "EDIFF_PER_ATOM":
-                    incar["EDIFF"] = float(v) * structure.num_sites
-                else:
-                    incar["EDIFF"] = float(settings["EDIFF"])
-            else:
-                incar[k] = v
-
-        for k in ["MAGMOM", "NUPDOWN"] + list(self.kwargs.get(
-                "user_incar_settings", {}).keys()):
-            # For these parameters as well as user specified settings, override
-            # the incar settings.
-            if parent_incar.get(k, None) is not None:
-                incar[k] = parent_incar[k]
-            else:
-                incar.pop(k, None)
-
-        # This is the method that should be changed - we don't want LDAU to update?
-        # if incar.get('LDAU'):
-        #     u = incar.get('LDAUU', [])
-        #     j = incar.get('LDAUJ', [])
-        #     if sum([u[x] - j[x] for x, y in enumerate(u)]) > 0:
-        #         for tag in ('LDAUU', 'LDAUL', 'LDAUJ'):
-        #             incar.update({tag: parent_incar[tag]})
-        #     # ensure to have LMAXMIX for GGA+U static run
-        #     if "LMAXMIX" not in incar:
-        #         incar.update({"LMAXMIX": parent_incar["LMAXMIX"]})
-
-        # Compare ediff between previous and staticinputset values,
-        # choose the tighter ediff
-
-        incar["EDIFF"] = min(incar.get("EDIFF", 1), parent_incar["EDIFF"])
-        if self.kwargs.get("user_incar_settings")["LDAUU"]:
-            print(1)
-            incar["LDAUL"] = self.kwargs.get("user_incar_settings")["LDAUL"]
-            incar["LDAUU"] = self.kwargs.get("user_incar_settings")["LDAUU"]
-            incar["LDAUJ"] = self.kwargs.get("user_incar_settings")["LDAUJ"]
-            incar["LDAU"] = self.kwargs.get("user_incar_settings")["LDAU"]
-            incar["LDAUTYPE"] = self.kwargs.get("user_incar_settings")["LDAUTYPE"]
-            incar["LDAUPRINT"] = self.kwargs.get("user_incar_settings")["LDAUPRINT"]
-            incar["LORBIT"] = self.kwargs.get("user_incar_settings")["LORBIT"]
-
-        return incar
-
-    @property
-    def kpoints(self):
-        self._config_dict["KPOINTS"]["reciprocal_density"] = \
-            self.reciprocal_density
-        kpoints = super().kpoints
-
-        # Prefer to use k-point scheme from previous run
-        # except for when lepsilon = True is specified
-        if self.prev_kpoints and self.prev_kpoints.style != kpoints.style:
-            if (self.prev_kpoints.style == Kpoints.supported_modes.Monkhorst) \
-                    and (not self.lepsilon):
-                k_div = [kp + 1 if kp % 2 == 1 else kp
-                         for kp in kpoints.kpts[0]]
-                kpoints = Kpoints.monkhorst_automatic(k_div)
-            else:
-                kpoints = Kpoints.gamma_automatic(kpoints.kpts[0])
-        return kpoints
-
-    def override_from_prev_calc(self, prev_calc_dir='.'):
-        """
-        Update the input set to include settings from a previous calculation.
-
-        Args:
-            prev_calc_dir (str): The path to the previous calculation directory.
-
-        Returns:
-            The input set with the settings (structure, k-points, incar, etc)
-            updated using the previous VASP run.
-        """
-        vasprun, outcar = get_vasprun_outcar(prev_calc_dir)
-
-        self.prev_incar = vasprun.incar
-        self.prev_kpoints = vasprun.kpoints
-
-        if self.standardize:
-            warnings.warn("Use of standardize=True with from_prev_run is not "
-                          "recommended as there is no guarantee the copied "
-                          "files will be appropriate for the standardized "
-                          "structure.")
-
-        self._structure = get_structure_from_prev_run(vasprun, outcar)
-
-        # multiply the reciprocal density if needed
-        if self.small_gap_multiply:
-            gap = vasprun.eigenvalue_band_properties[0]
-            if gap <= self.small_gap_multiply[0]:
-                self.reciprocal_density = (self.reciprocal_density *
-                                           self.small_gap_multiply[1])
-
-        return self
-
-    @classmethod
-    def from_prev_calc(cls, prev_calc_dir,  **kwargs):
-        """
-        Generate a set of Vasp input files for static calculations from a
-        directory of previous Vasp run.
-
-        Args:
-            prev_calc_dir (str): Directory containing the outputs(
-                vasprun.xml and OUTCAR) of previous vasp run.
-            **kwargs: All kwargs supported by MPStaticSet, other than prev_incar
-                and prev_structure and prev_kpoints which are determined from
-                the prev_calc_dir.
-        """
-        input_set = cls(_dummy_structure, **kwargs)
         return input_set.override_from_prev_calc(prev_calc_dir=prev_calc_dir)
 
 
@@ -3247,10 +3062,6 @@
         )
 
 
-<<<<<<< HEAD
-_dummy_structure = Structure([1, 0, 0, 0, 1, 0, 0, 0, 1], ['I'], [[0, 0, 0]],
-                             site_properties={"magmom": [[0, 0, 1]]})
-=======
 _dummy_structure = Structure(
     [1, 0, 0, 0, 1, 0, 0, 0, 1],
     ["I"],
@@ -3310,5 +3121,4 @@
 
     if not inplace:
         return new_struct
-    return None
->>>>>>> ac25cb44
+    return None