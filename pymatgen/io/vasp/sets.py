# coding: utf-8
# Copyright (c) Pymatgen Development Team.
# Distributed under the terms of the MIT License.

"""
This module defines the VaspInputSet abstract base class and a concrete
implementation for the parameters developed and tested by the core team
of pymatgen, including the Materials Virtual Lab, Materials Project and the MIT
high throughput project.  The basic concept behind an input set is to specify
a scheme to generate a consistent set of VASP inputs from a structure
without further user intervention. This ensures comparability across
runs.

Read the following carefully before implementing new input sets:

1. 99% of what needs to be done can be done by specifying user_incar_settings
   to override some of the defaults of various input sets. Unless there is an
   extremely good reason to add a new set, DO NOT add one. E.g., if you want
   to turn the hubbard U off, just set "LDAU": False as a user_incar_setting.
2. All derivative input sets should inherit from one of the usual MPRelaxSet or
   MITRelaxSet, and proper superclass delegation should be used where possible.
   In particular, you are not supposed to implement your own as_dict or
   from_dict for derivative sets unless you know what you are doing.
   Improper overriding the as_dict and from_dict protocols is the major
   cause of implementation headaches. If you need an example, look at how the
   MPStaticSet or MPNonSCFSets are constructed.

The above are recommendations. The following are UNBREAKABLE rules:

1. All input sets must take in a structure or list of structures as the first
   argument.
2. user_incar_settings, user_kpoints_settings and user_<whatever>_settings are
   ABSOLUTE. Any new sets you implement must obey this. If a user wants to
   override your settings, you assume he knows what he is doing. Do not
   magically override user supplied settings. You can issue a warning if you
   think the user is wrong.
3. All input sets must save all supplied args and kwargs as instance variables.
   E.g., self.my_arg = my_arg and self.kwargs = kwargs in the __init__. This
   ensures the as_dict and from_dict work correctly.
"""

import abc
import glob
import os
import re
import shutil
import warnings
from copy import deepcopy
from itertools import chain
from pathlib import Path
from typing import List, Union, Optional
from zipfile import ZipFile

import numpy as np
from monty.dev import deprecated
from monty.io import zopen
from monty.json import MSONable
from monty.serialization import loadfn
from pymatgen.analysis.structure_matcher import StructureMatcher
from pymatgen.core.periodic_table import Specie, Element
from pymatgen.core.sites import PeriodicSite
from pymatgen.core.structure import Structure
from pymatgen.io.lobster import Lobsterin
from pymatgen.io.vasp.inputs import Incar, Poscar, Potcar, Kpoints, VaspInput
from pymatgen.io.vasp.outputs import Vasprun, Outcar
from pymatgen.symmetry.analyzer import SpacegroupAnalyzer
from pymatgen.symmetry.bandstructure import HighSymmKpath

MODULE_DIR = Path(__file__).resolve().parent


class VaspInputSet(MSONable, metaclass=abc.ABCMeta):
    """
    Base class representing a set of Vasp input parameters with a structure
    supplied as init parameters. Typically, you should not inherit from this
    class. Start from DictSet or MPRelaxSet or MITRelaxSet.
    """

    @property
    @abc.abstractmethod
    def incar(self):
        """Incar object"""
        pass

    @property
    @abc.abstractmethod
    def kpoints(self):
        """Kpoints object"""
        pass

    @property
    @abc.abstractmethod
    def poscar(self):
        """Poscar object"""
        pass

    @property
    def potcar_symbols(self):
        """
        List of POTCAR symbols.
        """
        # pylint: disable=E1101
        elements = self.poscar.site_symbols
        potcar_symbols = []
        settings = self._config_dict["POTCAR"]

        if isinstance(settings[elements[-1]], dict):
            for el in elements:
                potcar_symbols.append(settings[el]["symbol"] if el in settings else el)
        else:
            for el in elements:
                potcar_symbols.append(settings.get(el, el))

        return potcar_symbols

    @property
    def potcar(self):
        """
        Potcar object.
        """
        # pylint: disable=E1101
        potcar = Potcar(self.potcar_symbols, functional=self.potcar_functional)

        # warn if the selected POTCARs do not correspond to the chosen
        # potcar_functional
        for psingle in potcar:
            if self.potcar_functional not in psingle.identify_potcar()[0]:
                warnings.warn(
                    "POTCAR data with symbol {} is not known by pymatgen to\
                    correspond with the selected potcar_functional {}. This POTCAR\
                    is known to correspond with functionals {}. Please verify that\
                    you are using the right POTCARs!"
                        .format(psingle.symbol,
                                self.potcar_functional,
                                psingle.identify_potcar(mode='data')[0]),
                    BadInputSetWarning,
                )

        return potcar

    @property  # type: ignore
    @deprecated(message="Use the get_vasp_input() method instead.")
    def all_input(self):
        """
        Returns all input files as a dict of {filename: vasp object}

        Returns:
            dict of {filename: object}, e.g., {'INCAR': Incar object, ...}
        """
        return {
            "INCAR": self.incar,
            "KPOINTS": self.kpoints,
            "POSCAR": self.poscar,
            "POTCAR": self.potcar,
        }

    def get_vasp_input(self) -> VaspInput:
        """

        Returns:
            VaspInput
        """
        return VaspInput(
            incar=self.incar,
            kpoints=self.kpoints,
            poscar=self.poscar,
            potcar=self.potcar,
        )

    def write_input(self, output_dir, make_dir_if_not_present=True, include_cif=False,
                    potcar_spec=False, zip_output=False):
        """
        Writes a set of VASP input to a directory.

        Args:
            output_dir (str): Directory to output the VASP input files
            make_dir_if_not_present (bool): Set to True if you want the
                directory (and the whole path) to be created if it is not
                present.
            include_cif (bool): Whether to write a CIF file in the output
                directory for easier opening by VESTA.
            potcar_spec (bool): Instead of writing the POTCAR, write a "POTCAR.spec".
                This is intended to help sharing an input set with people who might
                not have a license to specific Potcar files. Given a "POTCAR.spec",
                the specific POTCAR file can be re-generated using pymatgen with the
                "generate_potcar" function in the pymatgen CLI.
            zip_output (bool): If True, output will be zipped into a file with the
                same name as the InputSet (e.g., MPStaticSet.zip)
        """
        if potcar_spec:
            if make_dir_if_not_present and not os.path.exists(output_dir):
                os.makedirs(output_dir)

            with zopen(os.path.join(output_dir, "POTCAR.spec"), "wt") as f:
                f.write("\n".join(self.potcar_symbols))

            for k, v in {"INCAR": self.incar,
                         "POSCAR": self.poscar,
                         "KPOINTS": self.kpoints
                         }.items():
                if v is not None:
                    with zopen(os.path.join(output_dir, k), "wt") as f:
                        f.write(v.__str__())
        else:
            vinput = self.get_vasp_input()
            vinput.write_input(output_dir, make_dir_if_not_present=make_dir_if_not_present)

        cifname = ""
        if include_cif:
            s = vinput["POSCAR"].structure
            cifname = Path(output_dir) / ("%s.cif" % re.sub(r"\s", "", s.formula))
            s.to(filename=cifname)

        if zip_output:
            filename = self.__class__.__name__ + ".zip"
            with ZipFile(filename, "w") as zip:
                for file in ["INCAR", "POSCAR", "KPOINTS", "POTCAR", "POTCAR.spec", cifname]:
                    try:
                        zip.write(file)
                        os.remove(file)
                    except FileNotFoundError:
                        pass

    def as_dict(self, verbosity=2):
        """
        Args:
            verbosity: Verbosity for generated dict. If 1, structure is
            excluded.

        Returns:
            MSONable dict
        """
        d = MSONable.as_dict(self)
        if verbosity == 1:
            d.pop("structure", None)
        return d


def _load_yaml_config(fname):
    config = loadfn(str(MODULE_DIR / ("%s.yaml" % fname)))
    if "PARENT" in config:
        parent_config = _load_yaml_config(config["PARENT"])
        for k, v in parent_config.items():
            if k not in config:
                config[k] = v
            elif isinstance(v, dict):
                v_new = config.get(k, {})
                v_new.update(v)
                config[k] = v_new
    return config


class DictSet(VaspInputSet):
    """
    Concrete implementation of VaspInputSet that is initialized from a dict
    settings. This allows arbitrary settings to be input. In general,
    this is rarely used directly unless there is a source of settings in yaml
    format (e.g., from a REST interface). It is typically used by other
    VaspInputSets for initialization.

    Special consideration should be paid to the way the MAGMOM initialization
    for the INCAR is done. The initialization differs depending on the type of
    structure and the configuration settings. The order in which the magmom is
    determined is as follows:

    1. If the site itself has a magmom setting, that is used.
    2. If the species on the site has a spin setting, that is used.
    3. If the species itself has a particular setting in the config file, that
       is used, e.g., Mn3+ may have a different magmom than Mn4+.
    4. Lastly, the element symbol itself is checked in the config file. If
       there are no settings, VASP's default of 0.6 is used.
    """

    def __init__(
            self,
            structure,
            config_dict,
            files_to_transfer=None,
            user_incar_settings=None,
            user_kpoints_settings=None,
            user_potcar_settings=None,
            constrain_total_magmom=False,
            sort_structure=True,
            potcar_functional=None,
            user_potcar_functional=None,
            force_gamma=False,
            reduce_structure=None,
            vdw=None,
            use_structure_charge=False,
            standardize=False,
            sym_prec=0.1,
            international_monoclinic=True,
    ):
        """
        Args:
            structure (Structure): The Structure to create inputs for.
            config_dict (dict): The config dictionary to use.
            files_to_transfer (dict): A dictionary of {filename: filepath}. This
                allows the transfer of files from a previous calculation.
            user_incar_settings (dict): User INCAR settings. This allows a user
                to override INCAR settings, e.g., setting a different MAGMOM for
                various elements or species. Note that in the new scheme,
                ediff_per_atom and hubbard_u are no longer args. Instead, the
                config_dict supports EDIFF_PER_ATOM and EDIFF keys. The former
                scales with # of atoms, the latter does not. If both are
                present, EDIFF is preferred. To force such settings, just supply
                user_incar_settings={"EDIFF": 1e-5, "LDAU": False} for example.
                The keys 'LDAUU', 'LDAUJ', 'LDAUL' are special cases since
                pymatgen defines different values depending on what anions are
                present in the structure, so these keys can be defined in one
                of two ways, e.g. either {"LDAUU":{"O":{"Fe":5}}} to set LDAUU
                for Fe to 5 in an oxide, or {"LDAUU":{"Fe":5}} to set LDAUU to
                5 regardless of the input structure.

                If a None value is given, that key is unset. For example,
                {"ENCUT": None} will remove ENCUT from the incar settings.
            user_kpoints_settings (dict or Kpoints): Allow user to override kpoints
                setting by supplying a dict E.g., {"reciprocal_density": 1000}.
                User can also supply Kpoints object. Default is None.
            user_potcar_settings (dict: Allow user to override POTCARs. E.g.,
                {"Gd": "Gd_3"}. This is generally not recommended. Default is None.
            constrain_total_magmom (bool): Whether to constrain the total magmom
                (NUPDOWN in INCAR) to be the sum of the expected MAGMOM for all
                species. Defaults to False.
            sort_structure (bool): Whether to sort the structure (using the
                default sort order of electronegativity) before generating input
                files. Defaults to True, the behavior you would want most of the
                time. This ensures that similar atomic species are grouped
                together.
            user_potcar_functional (str): Functional to use. Default (None) is to use
                the functional in the config dictionary. Valid values:
                "PBE", "PBE_52", "PBE_54", "LDA", "LDA_52", "LDA_54", "PW91",
                "LDA_US", "PW91_US".
            force_gamma (bool): Force gamma centered kpoint generation. Default
                (False) is to use the Automatic Density kpoint scheme, which
                will use the Gamma centered generation scheme for hexagonal
                cells, and Monkhorst-Pack otherwise.
            reduce_structure (None/str): Before generating the input files,
                generate the reduced structure. Default (None), does not
                alter the structure. Valid values: None, "niggli", "LLL".
            vdw: Adds default parameters for van-der-Waals functionals supported
                by VASP to INCAR. Supported functionals are: DFT-D2, undamped
                DFT-D3, DFT-D3 with Becke-Jonson damping, Tkatchenko-Scheffler,
                Tkatchenko-Scheffler with iterative Hirshfeld partitioning,
                MBD@rSC, dDsC, Dion's vdW-DF, DF2, optPBE, optB88, optB86b and
                rVV10.
            use_structure_charge (bool): If set to True, then the public
                variable used for setting the overall charge of the
                structure (structure.charge) is used to set the NELECT
                variable in the INCAR
                Default is False (structure's overall charge is not used)
            standardize (float): Whether to standardize to a primitive standard
                cell. Defaults to False.
            sym_prec (float): Tolerance for symmetry finding.
            international_monoclinic (bool): Whether to use international convention
                (vs Curtarolo) for monoclinic. Defaults True.
        """
        if reduce_structure:
            structure = structure.get_reduced_structure(reduce_structure)
        if sort_structure:
            structure = structure.get_sorted_structure()

        self._structure = structure
        self._config_dict = deepcopy(config_dict)
        self.files_to_transfer = files_to_transfer or {}
        self.constrain_total_magmom = constrain_total_magmom
        self.sort_structure = sort_structure
        self.force_gamma = force_gamma
        self.reduce_structure = reduce_structure
        self.user_incar_settings = user_incar_settings or {}
        self.user_kpoints_settings = user_kpoints_settings or {}
        self.user_potcar_settings = user_potcar_settings
        self.vdw = vdw.lower() if vdw is not None else None
        self.use_structure_charge = use_structure_charge
        self.standardize = standardize
        self.sym_prec = sym_prec
        self.international_monoclinic = international_monoclinic

        if (self.user_incar_settings.get("KSPACING") and user_kpoints_settings is not
                None):
            warnings.warn(
                "You have specified KSPACING and also supplied kpoints "
                "settings. KSPACING only has effect when there is no "
                "KPOINTS file. Since both settings were given, pymatgen"
                "will generate a KPOINTS file and ignore KSPACING."
                "Remove the `user_kpoints_settings` argument to enable KSPACING.",
                BadInputSetWarning,
            )

        if self.vdw:
            vdw_par = loadfn(str(MODULE_DIR / "vdW_parameters.yaml"))
            try:
                self._config_dict["INCAR"].update(vdw_par[self.vdw])
            except KeyError:
                raise KeyError(
                    "Invalid or unsupported van-der-Waals "
                    "functional. Supported functionals are "
                    "%s." % vdw_par.keys()
                )
        # read the POTCAR_FUNCTIONAL from the .yaml
        self.potcar_functional = self._config_dict.get("POTCAR_FUNCTIONAL", "PBE")

        if potcar_functional is not None and user_potcar_functional is not None:
            raise ValueError(
                "Received both 'potcar_functional' and "
                "'user_potcar_functional arguments. 'potcar_functional "
                "is deprecated."
            )
        if potcar_functional:
            warnings.warn(
                "'potcar_functional' argument is deprecated. Use "
                "'user_potcar_functional' instead.",
                DeprecationWarning,
            )
            self.potcar_functional = potcar_functional
        elif user_potcar_functional:
            self.potcar_functional = user_potcar_functional

        # warn if a user is overriding POTCAR_FUNCTIONAL
        if self.potcar_functional != self._config_dict.get("POTCAR_FUNCTIONAL"):
            warnings.warn(
                "Overriding the POTCAR functional is generally not recommended "
                " as it significantly affect the results of calculations and "
                "compatibility with other calculations done with the same "
                "input set. Note that some POTCAR symbols specified in "
                "the configuration file may not be available in the selected "
                "functional.",
                BadInputSetWarning,
            )

        if self.user_potcar_settings:
            warnings.warn(
                "Overriding POTCARs is generally not recommended as it "
                "significantly affect the results of calculations and "
                "compatibility with other calculations done with the same "
                "input set. In many instances, it is better to write a "
                "subclass of a desired input set and override the POTCAR in "
                "the subclass to be explicit on the differences.",
                BadInputSetWarning,
            )
            for k, v in self.user_potcar_settings.items():
                self._config_dict["POTCAR"][k] = v

    @property
    def structure(self) -> Structure:
        """
        :return: Structure
        """
        if self.standardize and self.sym_prec:
            return standardize_structure(
                self._structure,
                sym_prec=self.sym_prec,
                international_monoclinic=self.international_monoclinic,
            )
        return self._structure

    @property
    def incar(self) -> Incar:
        """
        :return: Incar
        """
        settings = dict(self._config_dict["INCAR"])
        for k, v in self.user_incar_settings.items():
            if v is None:
                try:
                    del settings[k]
                except KeyError:
                    settings[k] = v
            elif k == "KSPACING" and self.user_kpoints_settings != {}:
                pass  # Ignore KSPACING if user_kpoints_settings are given
            else:
                settings[k] = v
        structure = self.structure
        incar = Incar()
        comp = structure.composition
        elements = sorted(
            [el for el in comp.elements if comp[el] > 0], key=lambda e: e.X
        )
        most_electroneg = elements[-1].symbol
        poscar = Poscar(structure)
        hubbard_u = settings.get("LDAU", False)

        for k, v in settings.items():
            if k == "MAGMOM":
                mag = []
                for site in structure:
                    if hasattr(site, "magmom"):
                        mag.append(site.magmom)
                    elif hasattr(site.specie, "spin"):
                        mag.append(site.specie.spin)
                    elif str(site.specie) in v:
                        mag.append(v.get(str(site.specie)))
                    else:
                        mag.append(v.get(site.specie.symbol, 0.6))
                incar[k] = mag
            elif k in ("LDAUU", "LDAUJ", "LDAUL"):
                if hubbard_u:
                    if hasattr(structure[0], k.lower()):
                        m = {site.specie.symbol: getattr(site, k.lower()) for site in structure}
                        incar[k] = [m[sym] for sym in poscar.site_symbols]
                    # lookup specific LDAU if specified for most_electroneg atom
                    elif most_electroneg in v.keys() and isinstance(v[most_electroneg], dict):
                        incar[k] = [v[most_electroneg].get(sym, 0) for sym in poscar.site_symbols]
                    # else, use fallback LDAU value if it exists
                    else:
                        incar[k] = [
                            v.get(sym, 0)
                            if isinstance(v.get(sym, 0), (float, int))
                            else 0
                            for sym in poscar.site_symbols
                        ]
            elif k.startswith("EDIFF") and k != "EDIFFG":
                if "EDIFF" not in settings and k == "EDIFF_PER_ATOM":
                    incar["EDIFF"] = float(v) * structure.num_sites
                else:
                    incar["EDIFF"] = float(settings["EDIFF"])
            else:
                incar[k] = v

        has_u = hubbard_u and sum(incar["LDAUU"]) > 0
        if has_u:
            # modify LMAXMIX if LSDA+U and you have d or f electrons
            # note that if the user explicitly sets LMAXMIX in settings it will
            # override this logic.
            if "LMAXMIX" not in settings.keys():
                # contains f-electrons
                if any([el.Z > 56 for el in structure.composition]):
                    incar["LMAXMIX"] = 6
                # contains d-electrons
                elif any([el.Z > 20 for el in structure.composition]):
                    incar["LMAXMIX"] = 4
        else:
            for key in list(incar.keys()):
                if key.startswith("LDAU"):
                    del incar[key]

        if self.constrain_total_magmom:
            nupdown = sum([mag if abs(mag) > 0.6 else 0 for mag in incar["MAGMOM"]])
            incar["NUPDOWN"] = nupdown

        if self.use_structure_charge:
            incar["NELECT"] = self.nelect

        # Ensure adequate number of KPOINTS are present for the tetrahedron
        # method (ISMEAR=-5). If KSPACING is in the INCAR file the number
        # of kpoints is not known before calling VASP, but a warning is raised
        # when the KSPACING value is > 0.5 (2 reciprocal Angstrom).
        # An error handler in Custodian is available to
        # correct overly large KSPACING values (small number of kpoints)
        # if necessary.
        # if "KSPACING" not in self.user_incar_settings.keys():
        if self.kpoints is not None:
            if np.product(self.kpoints.kpts) < 4 and incar.get("ISMEAR", 0) == -5:
                incar["ISMEAR"] = 0

        if self.user_incar_settings.get("KSPACING", 0) > 0.5 and incar.get("ISMEAR", 0) == -5:
            warnings.warn(
                "Large KSPACING value detected with ISMEAR = -5. Ensure that VASP "
                "generates an adequate number of KPOINTS, lower KSPACING, or "
                "set ISMEAR = 0",
                BadInputSetWarning,
            )

        if all([k.is_metal for k in structure.composition.keys()]):
            if incar.get("NSW", 0) > 0 and incar.get("ISMEAR", 1) < 1:
                warnings.warn(
                    "Relaxation of likely metal with ISMEAR < 1 "
                    "detected. Please see VASP recommendations on "
                    "ISMEAR for metals.",
                    BadInputSetWarning,
                )

        return incar

    @property
    def poscar(self) -> Poscar:
        """
        :return: Poscar
        """
        return Poscar(self.structure)

    @property
    def nelect(self) -> float:
        """
        Gets the default number of electrons for a given structure.
        """
        # if structure is not sorted this can cause problems, so must take
        # care to remove redundant symbols when counting electrons
        site_symbols = list(set(self.poscar.site_symbols))
        structure = self.structure
        nelect = 0.0
        for ps in self.potcar:
            if ps.element in site_symbols:
                site_symbols.remove(ps.element)
                nelect += (structure.composition.element_composition[ps.element] * ps.ZVAL)

        if self.use_structure_charge:
            return nelect - structure.charge
        return nelect

    @property
    def kpoints(self) -> Union[Kpoints, None]:
        """
        Returns a KPOINTS file using the fully automated grid method. Uses
        Gamma centered meshes for hexagonal cells and Monk grids otherwise.

        If KSPACING is set in user_incar_settings (or the INCAR file), no
        file is created because VASP will automatically generate the kpoints.

        Algorithm:
            Uses a simple approach scaling the number of divisions along each
            reciprocal lattice vector proportional to its length.
        """
        # Return None if KSPACING is present in the INCAR, because this will
        # cause VASP to generate the kpoints automatically
        if self.user_incar_settings.get("KSPACING") or self._config_dict["INCAR"].get(
                "KSPACING"
        ):
            if self.user_kpoints_settings == {}:
                return None

        settings = self.user_kpoints_settings or self._config_dict.get("KPOINTS")

        if isinstance(settings, Kpoints):
            return settings

        # Return None if KSPACING is present in the INCAR, because this will
        # cause VASP to generate the kpoints automatically
        if self.user_incar_settings.get("KSPACING") and self.user_kpoints_settings == {}:
            return None

        # If grid_density is in the kpoints_settings use
        # Kpoints.automatic_density
        if settings.get("grid_density"):
            return Kpoints.automatic_density(
                self.structure, int(settings["grid_density"]), self.force_gamma
            )

        # If reciprocal_density is in the kpoints_settings use
        # Kpoints.automatic_density_by_vol
        if settings.get("reciprocal_density"):
            return Kpoints.automatic_density_by_vol(
                self.structure, int(settings["reciprocal_density"]), self.force_gamma
            )

        # If length is in the kpoints_settings use Kpoints.automatic
        if settings.get("length"):
            return Kpoints.automatic(settings["length"])

        # Raise error. Unsure of which kpoint generation to use
        raise ValueError(
            "Invalid KPoint Generation algo : Supported Keys are "
            "grid_density: for Kpoints.automatic_density generation, "
            "reciprocal_density: for KPoints.automatic_density_by_vol "
            "generation, and length  : for Kpoints.automatic generation"
        )

    def __str__(self):
        return self.__class__.__name__

    def __repr__(self):
        return self.__class__.__name__

    def write_input(
            self,
            output_dir: str,
            make_dir_if_not_present: bool = True,
            include_cif: bool = False,
            potcar_spec: bool = False,
            zip_output: bool = False,
    ):
        """
        Writes out all input to a directory.

        Args:
            output_dir (str): Directory to output the VASP input files
            make_dir_if_not_present (bool): Set to True if you want the
                directory (and the whole path) to be created if it is not
                present.
            include_cif (bool): Whether to write a CIF file in the output
                directory for easier opening by VESTA.
            potcar_spec (bool): Instead of writing the POTCAR, write a "POTCAR.spec".
                This is intended to help sharing an input set with people who might
                not have a license to specific Potcar files. Given a "POTCAR.spec",
                the specific POTCAR file can be re-generated using pymatgen with the
                "generate_potcar" function in the pymatgen CLI.
        """
        super().write_input(
            output_dir=output_dir,
            make_dir_if_not_present=make_dir_if_not_present,
            include_cif=include_cif,
            potcar_spec=potcar_spec,
            zip_output=zip_output
        )
        for k, v in self.files_to_transfer.items():
            with zopen(v, "rb") as fin, zopen(str(Path(output_dir) / k), "wb") as fout:
                shutil.copyfileobj(fin, fout)


class MITRelaxSet(DictSet):
    """
    Standard implementation of VaspInputSet utilizing parameters in the MIT
    High-throughput project.
    The parameters are chosen specifically for a high-throughput project,
    which means in general pseudopotentials with fewer electrons were chosen.

    Please refer::

        A Jain, G. Hautier, C. Moore, S. P. Ong, C. Fischer, T. Mueller,
        K. A. Persson, G. Ceder. A high-throughput infrastructure for density
        functional theory calculations. Computational Materials Science,
        2011, 50(8), 2295-2310. doi:10.1016/j.commatsci.2011.02.023
    """

    CONFIG = _load_yaml_config("MITRelaxSet")

    def __init__(self, structure, **kwargs):
        """
        :param structure: Structure
        :param kwargs: Same as those supported by DictSet.
        """
        super().__init__(structure, MITRelaxSet.CONFIG, **kwargs)
        self.kwargs = kwargs


class MPRelaxSet(DictSet):
    """
    Implementation of VaspInputSet utilizing parameters in the public
    Materials Project. Typically, the pseudopotentials chosen contain more
    electrons than the MIT parameters, and the k-point grid is ~50% more dense.
    The LDAUU parameters are also different due to the different psps used,
    which result in different fitted values.
    """

    CONFIG = _load_yaml_config("MPRelaxSet")

    def __init__(self, structure, **kwargs):
        """
        :param structure: Structure
        :param kwargs: Same as those supported by DictSet.
        """
        super().__init__(structure, MPRelaxSet.CONFIG, **kwargs)
        self.kwargs = kwargs


class MPScanRelaxSet(DictSet):
    """
    Class for writing a relax input set using Strongly Constrained and
    Appropriately Normed (SCAN) semilocal density functional.

    Notes:
        1. This functional is only available from VASP.5.4.3 upwards.

        2. Meta-GGA calculations require POTCAR files that include
        information on the kinetic energy density of the core-electrons,
        i.e. "PBE_52" or "PBE_54". Make sure the POTCARs include the
        following lines (see VASP wiki for more details):

            $ grep kinetic POTCAR
            kinetic energy-density
            mkinetic energy-density pseudized
            kinetic energy density (partial)
    """

    CONFIG = _load_yaml_config("MPSCANRelaxSet")

    def __init__(self, structure, bandgap=0, **kwargs):
        """
        Args:
            structure (Structure): Input structure.
            bandgap (int): Bandgap of the structure in eV. The bandgap is used to
                    compute the appropriate k-point density and determine the
                    smearing settings.

                    Metallic systems (default, bandgap = 0) use a KSPACING value of 0.22
                    and Methfessel-Paxton order 2 smearing (ISMEAR=2, SIGMA=0.2).

                    Non-metallic systems (bandgap > 0) use the tetrahedron smearing
                    method (ISMEAR=-5, SIGMA=0.05). The KSPACING value is
                    calculated from the bandgap via Eqs. 25 and 29 of Wisesa, McGill,
                    and Mueller [1] (see References). Note that if 'user_incar_settings'
                    or 'user_kpoints_settings' override KSPACING, the calculation from
                    bandgap is not performed.

            vdw (str): set "rVV10" to enable SCAN+rVV10, which is a versatile
                    van der Waals density functional by combing the SCAN functional
                    with the rVV10 non-local correlation functional. rvv10 is the only
                    dispersion correction available for SCAN at this time.
            **kwargs: Same as those supported by DictSet.

        References:
            [1] P. Wisesa, K.A. McGill, T. Mueller, Efficient generation of
            generalized Monkhorst-Pack grids through the use of informatics,
            Phys. Rev. B. 93 (2016) 1–10. doi:10.1103/PhysRevB.93.155109.
        """
        super().__init__(structure, MPScanRelaxSet.CONFIG, **kwargs)
        self.bandgap = bandgap
        self.kwargs = kwargs

        if self.potcar_functional not in ["PBE_52", "PBE_54"]:
            raise ValueError("SCAN calculations require PBE_52 or PBE_54!")

        # self.kwargs.get("user_incar_settings", {
        updates = {}
        # select the KSPACING and smearing parameters based on the bandgap
        if self.bandgap == 0:
            updates["KSPACING"] = 0.22
            updates["SIGMA"] = 0.2
            updates["ISMEAR"] = 2
        else:
            rmin = 25.22 - 1.87 * bandgap  # Eq. 25
            kspacing = 2 * np.pi * 1.0265 / (rmin - 1.0183)  # Eq. 29
            # cap the KSPACING at a max of 0.44, per internal benchmarking
            if kspacing > 0.44:
                kspacing = 0.44
            updates["KSPACING"] = kspacing
            updates["ISMEAR"] = -5
            updates["SIGMA"] = 0.05

        # Don't overwrite things the user has supplied
        if kwargs.get("user_incar_settings", {}).get("KSPACING"):
            del updates["KSPACING"]

        if kwargs.get("user_incar_settings", {}).get("ISMEAR"):
            del updates["ISMEAR"]

        if kwargs.get("user_incar_settings", {}).get("SIGMA"):
            del updates["SIGMA"]

        if self.vdw:
            if self.vdw != "rvv10":
                warnings.warn(
                    "Use of van der waals functionals other than rVV10 "
                    "with SCAN is not supported at this time. "
                )
                # delete any vdw parameters that may have been added to the INCAR
                vdw_par = loadfn(str(MODULE_DIR / "vdW_parameters.yaml"))
                for k, v in vdw_par[self.vdw].items():
                    try:
                        del self._config_dict["INCAR"][k]
                    except KeyError:
                        pass

        self._config_dict["INCAR"].update(updates)


class MPMetalRelaxSet(MPRelaxSet):
    """
    Implementation of VaspInputSet utilizing parameters in the public
    Materials Project, but with tuning for metals. Key things are a denser
    k point density, and a
    """

    CONFIG = _load_yaml_config("MPRelaxSet")

    def __init__(self, structure, **kwargs):
        """
        :param structure: Structure
        :param kwargs: Same as those supported by DictSet.
        """
        super().__init__(structure, **kwargs)
        self._config_dict["INCAR"].update({"ISMEAR": 1, "SIGMA": 0.2})
        self._config_dict["KPOINTS"].update({"reciprocal_density": 200})
        self.kwargs = kwargs


class MPHSERelaxSet(DictSet):
    """
    Same as the MPRelaxSet, but with HSE parameters.
    """

    CONFIG = _load_yaml_config("MPHSERelaxSet")

    def __init__(self, structure, **kwargs):
        """
        :param structure: Structure
        :param kwargs: Same as those supported by DictSet.
        """
        super().__init__(structure, MPHSERelaxSet.CONFIG, **kwargs)
        self.kwargs = kwargs




class MPStaticSet(MPRelaxSet):
    """
    Creates input files for a static calculation.
    """

    def __init__(
            self,
            structure,
            prev_incar=None,
            prev_kpoints=None,
            lepsilon=False,
            lcalcpol=False,
            reciprocal_density=100,
            small_gap_multiply=None,
            **kwargs
    ):
        """
        Args:
            structure (Structure): Structure from previous run.
            prev_incar (Incar): Incar file from previous run.
            prev_kpoints (Kpoints): Kpoints from previous run.
            lepsilon (bool): Whether to add static dielectric calculation
            lcalcpol (bool): Whether to turn on evaluation of the Berry phase approximations
                for electronic polarization
            reciprocal_density (int): For static calculations, we usually set the
                reciprocal density by volume. This is a convenience arg to change
                that, rather than using user_kpoints_settings. Defaults to 100,
                which is ~50% more than that of standard relaxation calculations.
            small_gap_multiply ([float, float]): If the gap is less than
                1st index, multiply the default reciprocal_density by the 2nd
                index.
            **kwargs: kwargs supported by MPRelaxSet.
        """
        super().__init__(structure, **kwargs)
        if isinstance(prev_incar, str):
            prev_incar = Incar.from_file(prev_incar)
        if isinstance(prev_kpoints, str):
            prev_kpoints = Kpoints.from_file(prev_kpoints)

        self.prev_incar = prev_incar
        self.prev_kpoints = prev_kpoints
        self.reciprocal_density = reciprocal_density
        self.kwargs = kwargs
        self.lepsilon = lepsilon
        self.lcalcpol = lcalcpol
        self.small_gap_multiply = small_gap_multiply

    @property
    def incar(self):
        """
        :return: Incar
        """
        parent_incar = super().incar
        incar = (
            Incar(self.prev_incar)
            if self.prev_incar is not None
            else Incar(parent_incar)
        )

        incar.update(
            {
                "IBRION": -1,
                "ISMEAR": -5,
                "LAECHG": True,
                "LCHARG": True,
                "LORBIT": 11,
                "LVHAR": True,
                "LWAVE": False,
                "NSW": 0,
                "ICHARG": 0,
                "ALGO": "Normal",
            }
        )

        if self.lepsilon:
            incar["IBRION"] = 8
            incar["LEPSILON"] = True

            # LPEAD=T: numerical evaluation of overlap integral prevents
            # LRF_COMMUTATOR errors and can lead to better expt. agreement
            # but produces slightly different results
            incar["LPEAD"] = True

            # Note that DFPT calculations MUST unset NSW. NSW = 0 will fail
            # to output ionic.
            incar.pop("NSW", None)
            incar.pop("NPAR", None)

        if self.lcalcpol:
            incar["LCALCPOL"] = True

        for k in ["MAGMOM", "NUPDOWN"] + list(
                self.kwargs.get("user_incar_settings", {}).keys()
        ):
            # For these parameters as well as user specified settings, override
            # the incar settings.
            if parent_incar.get(k, None) is not None:
                incar[k] = parent_incar[k]
            else:
                incar.pop(k, None)

        # use new LDAUU when possible b/c the Poscar might have changed
        # representation
        if incar.get("LDAU"):
            u = incar.get("LDAUU", [])
            j = incar.get("LDAUJ", [])
            if sum([u[x] - j[x] for x, y in enumerate(u)]) > 0:
                for tag in ("LDAUU", "LDAUL", "LDAUJ"):
                    incar.update({tag: parent_incar[tag]})
            # ensure to have LMAXMIX for GGA+U static run
            if "LMAXMIX" not in incar:
                incar.update({"LMAXMIX": parent_incar["LMAXMIX"]})

        # Compare ediff between previous and staticinputset values,
        # choose the tighter ediff
        incar["EDIFF"] = min(incar.get("EDIFF", 1), parent_incar["EDIFF"])
        return incar

    @property
    def kpoints(self) -> Optional[Kpoints]:
        """
        :return: Kpoints
        """
        self._config_dict["KPOINTS"]["reciprocal_density"] = self.reciprocal_density
        kpoints = super().kpoints

        # Prefer to use k-point scheme from previous run
        # except for when lepsilon = True is specified
        if kpoints is not None:
            if self.prev_kpoints and self.prev_kpoints.style != kpoints.style:
                if (self.prev_kpoints.style == Kpoints.supported_modes.Monkhorst) and (
                        not self.lepsilon
                ):
                    k_div = [kp + 1 if kp % 2 == 1 else kp for kp in kpoints.kpts[0]]
                    kpoints = Kpoints.monkhorst_automatic(k_div)
                else:
                    kpoints = Kpoints.gamma_automatic(kpoints.kpts[0])
        return kpoints

<<<<<<< HEAD
=======

>>>>>>> 96bc998f
    def override_from_prev_calc(self, prev_calc_dir='.', **kwargs):
        """
        Update the input set to include settings from a previous calculation.

        Args:
            prev_calc_dir (str): The path to the previous calculation directory.

        Returns:
            The input set with the settings (structure, k-points, incar, etc)
            updated using the previous VASP run.
        """
        vasprun, outcar = get_vasprun_outcar(prev_calc_dir)

        self.prev_incar = vasprun.incar
        self.prev_kpoints = vasprun.kpoints

        if self.standardize:
            warnings.warn(
                "Use of standardize=True with from_prev_run is not "
                "recommended as there is no guarantee the copied "
                "files will be appropriate for the standardized "
                "structure."
            )

        if not kwargs.get("structure", False):
            self._structure = get_structure_from_prev_run(vasprun, outcar)
        else:
            self._structure = kwargs.get("structure")

        # multiply the reciprocal density if needed
        if self.small_gap_multiply:
            gap = vasprun.eigenvalue_band_properties[0]
            if gap <= self.small_gap_multiply[0]:
                self.reciprocal_density = (self.reciprocal_density * self.small_gap_multiply[1])

        return self

    @classmethod
    def from_prev_calc(cls, prev_calc_dir, **kwargs):
        """
        Generate a set of Vasp input files for static calculations from a
        directory of previous Vasp run.

        Args:
            prev_calc_dir (str): Directory containing the outputs(
                vasprun.xml and OUTCAR) of previous vasp run.
            **kwargs: All kwargs supported by MPStaticSet, other than prev_incar
                and prev_structure and prev_kpoints which are determined from
                the prev_calc_dir.
        """
        input_set = cls(_dummy_structure, **kwargs)
        return input_set.override_from_prev_calc(prev_calc_dir=prev_calc_dir, **kwargs)

<<<<<<< HEAD

class MPScanStaticSet(MPScanRelaxSet):
    """
    Creates input files for a static calculation using the SCAN metaGGA functional.
    """

    def __init__(
            self,
            structure,
            bandgap=0,
            prev_incar=None,
            lepsilon=False,
            lcalcpol=False,
            **kwargs
    ):
        """
        Args:
            structure (Structure): Structure from previous run.
            bandgap (float): Bandgap of the structure in eV. The bandgap is used to
                    compute the appropriate k-point density and determine the
                    smearing settings.
            prev_incar (Incar): Incar file from previous run.
            lepsilon (bool): Whether to add static dielectric calculation
            lcalcpol (bool): Whether to turn on evaluation of the Berry phase approximations
                for electronic polarization.
            **kwargs: kwargs supported by MPScanRelaxSet.
        """
        super().__init__(structure, bandgap, **kwargs)
        if isinstance(prev_incar, str):
            prev_incar = Incar.from_file(prev_incar)

        self.prev_incar = prev_incar
        self.kwargs = kwargs
        self.lepsilon = lepsilon
        self.lcalcpol = lcalcpol

    @property
    def incar(self):
        """
        :return: Incar
        """
        parent_incar = super().incar
        incar = (
            Incar(self.prev_incar)
            if self.prev_incar is not None
            else Incar(parent_incar)
        )

        incar.update(
            {
                "LREAL": False,
                "NSW": 0,
                "LORBIT": 11,
                "LVHAR": True,
            }
        )
=======
class LinearResponseUSet(MPRelaxSet):
    def __init__(self, structure, prev_incar=None, prev_kpoints=None,
                 lepsilon=False, lcalcpol=False, reciprocal_density=100,
                 small_gap_multiply=None, **kwargs):
        super().__init__(structure, **kwargs)
        if isinstance(prev_incar, str):
            prev_incar = Incar.from_file(prev_incar)
        if isinstance(prev_kpoints, str):
            prev_kpoints = Kpoints.from_file(prev_kpoints)

        self.prev_incar = prev_incar
        self.prev_kpoints = prev_kpoints
        self.reciprocal_density = reciprocal_density
        self.kwargs = kwargs
        self.lepsilon = lepsilon
        self.lcalcpol = lcalcpol
        self.small_gap_multiply = small_gap_multiply

    @property
    def incar(self):
        parent_incar = super().incar
        print(parent_incar)
        settings = dict(self._config_dict["INCAR"])
        settings.pop("LDAUU")
        settings.pop("LDAUJ")
        settings.pop("LDAUL")

        structure = self.structure
        comp = structure.composition
        elements = sorted([el for el in comp.elements if comp[el] > 0],
                          key=lambda e: e.X)
        most_electroneg = elements[-1].symbol
        poscar = Poscar(structure)
        hubbard_u = settings.get("LDAU", False)

        incar = Incar(self.prev_incar) if self.prev_incar is not None else \
            Incar(parent_incar)

        incar.update(
            {"IBRION": -1, "ISMEAR": -5, "LAECHG": True, "LCHARG": True,
             "LORBIT": 11, "LVHAR": True, "LWAVE": False, "NSW": 0,
             "ICHARG": 0, "ALGO": "Normal"})
>>>>>>> 96bc998f

        if self.lepsilon:
            incar["IBRION"] = 8
            incar["LEPSILON"] = True

            # LPEAD=T: numerical evaluation of overlap integral prevents
            # LRF_COMMUTATOR errors and can lead to better expt. agreement
            # but produces slightly different results
            incar["LPEAD"] = True

            # Note that DFPT calculations MUST unset NSW. NSW = 0 will fail
            # to output ionic.
            incar.pop("NSW", None)
            incar.pop("NPAR", None)

        if self.lcalcpol:
            incar["LCALCPOL"] = True

<<<<<<< HEAD
        for k in list(self.kwargs.get("user_incar_settings", {}).keys()):
            # For user specified settings, override
=======
        for k, v in settings.items():
            if k == "MAGMOM":
                mag = []
                for site in structure:
                    if hasattr(site, 'magmom'):
                        mag.append(site.magmom)
                    elif hasattr(site.specie, 'spin'):
                        mag.append(site.specie.spin)
                    elif str(site.specie) in v:
                        mag.append(v.get(str(site.specie)))
                    else:
                        mag.append(v.get(site.specie.symbol, 0.6))
                incar[k] = mag
            elif k.startswith("EDIFF") and k != "EDIFFG":
                if "EDIFF" not in settings and k == "EDIFF_PER_ATOM":
                    incar["EDIFF"] = float(v) * structure.num_sites
                else:
                    incar["EDIFF"] = float(settings["EDIFF"])
            else:
                incar[k] = v

        for k in ["MAGMOM", "NUPDOWN"] + list(self.kwargs.get(
                "user_incar_settings", {}).keys()):
            # For these parameters as well as user specified settings, override
>>>>>>> 96bc998f
            # the incar settings.
            if parent_incar.get(k, None) is not None:
                incar[k] = parent_incar[k]
            else:
                incar.pop(k, None)

<<<<<<< HEAD
        return incar

    def override_from_prev_calc(self, prev_calc_dir="."):
=======
        # This is the method that should be changed - we don't want LDAU to update?
        # if incar.get('LDAU'):
        #     u = incar.get('LDAUU', [])
        #     j = incar.get('LDAUJ', [])
        #     if sum([u[x] - j[x] for x, y in enumerate(u)]) > 0:
        #         for tag in ('LDAUU', 'LDAUL', 'LDAUJ'):
        #             incar.update({tag: parent_incar[tag]})
        #     # ensure to have LMAXMIX for GGA+U static run
        #     if "LMAXMIX" not in incar:
        #         incar.update({"LMAXMIX": parent_incar["LMAXMIX"]})

        # Compare ediff between previous and staticinputset values,
        # choose the tighter ediff

        incar["EDIFF"] = min(incar.get("EDIFF", 1), parent_incar["EDIFF"])
        if self.kwargs.get("user_incar_settings")["LDAUU"]:
            print(1)
            incar["LDAUL"] = self.kwargs.get("user_incar_settings")["LDAUL"]
            incar["LDAUU"] = self.kwargs.get("user_incar_settings")["LDAUU"]
            incar["LDAUJ"] = self.kwargs.get("user_incar_settings")["LDAUJ"]
            incar["LDAU"] = self.kwargs.get("user_incar_settings")["LDAU"]
            incar["LDAUTYPE"] = self.kwargs.get("user_incar_settings")["LDAUTYPE"]
            incar["LDAUPRINT"] = self.kwargs.get("user_incar_settings")["LDAUPRINT"]
            incar["LORBIT"] = self.kwargs.get("user_incar_settings")["LORBIT"]

        return incar
    @property
    def kpoints(self):
        self._config_dict["KPOINTS"]["reciprocal_density"] = \
            self.reciprocal_density
        kpoints = super().kpoints

        # Prefer to use k-point scheme from previous run
        # except for when lepsilon = True is specified
        if self.prev_kpoints and self.prev_kpoints.style != kpoints.style:
            if (self.prev_kpoints.style == Kpoints.supported_modes.Monkhorst) \
                    and (not self.lepsilon):
                k_div = [kp + 1 if kp % 2 == 1 else kp
                         for kp in kpoints.kpts[0]]
                kpoints = Kpoints.monkhorst_automatic(k_div)
            else:
                kpoints = Kpoints.gamma_automatic(kpoints.kpts[0])
        return kpoints

    def override_from_prev_calc(self, prev_calc_dir='.'):
>>>>>>> 96bc998f
        """
        Update the input set to include settings from a previous calculation.

        Args:
            prev_calc_dir (str): The path to the previous calculation directory.

        Returns:
            The input set with the settings (structure, k-points, incar, etc)
            updated using the previous VASP run.
        """
        vasprun, outcar = get_vasprun_outcar(prev_calc_dir)

        self.prev_incar = vasprun.incar
<<<<<<< HEAD

        self._structure = get_structure_from_prev_run(vasprun, outcar)

        return self

    @classmethod
    def from_prev_calc(cls, prev_calc_dir, **kwargs):
=======
        self.prev_kpoints = vasprun.kpoints

        if self.standardize:
            warnings.warn("Use of standardize=True with from_prev_run is not "
                          "recommended as there is no guarantee the copied "
                          "files will be appropriate for the standardized "
                          "structure.")

        self._structure = get_structure_from_prev_run(vasprun, outcar)

        # multiply the reciprocal density if needed
        if self.small_gap_multiply:
            gap = vasprun.eigenvalue_band_properties[0]
            if gap <= self.small_gap_multiply[0]:
                self.reciprocal_density = (self.reciprocal_density *
                                           self.small_gap_multiply[1])

        return self

    @classmethod
    def from_prev_calc(cls, prev_calc_dir,  **kwargs):
>>>>>>> 96bc998f
        """
        Generate a set of Vasp input files for static calculations from a
        directory of previous Vasp run.

        Args:
            prev_calc_dir (str): Directory containing the outputs(
                vasprun.xml and OUTCAR) of previous vasp run.
<<<<<<< HEAD
            **kwargs: All kwargs supported by MPScanStaticSet, other than prev_incar
                which is determined from the prev_calc_dir.
=======
            **kwargs: All kwargs supported by MPStaticSet, other than prev_incar
                and prev_structure and prev_kpoints which are determined from
                the prev_calc_dir.
>>>>>>> 96bc998f
        """
        input_set = cls(_dummy_structure, **kwargs)
        return input_set.override_from_prev_calc(prev_calc_dir=prev_calc_dir)



class MPHSEBSSet(MPHSERelaxSet):
    """
    Implementation of a VaspInputSet for HSE band structure computations.
    Remember that HSE band structures must be self-consistent in VASP. A
    band structure along symmetry lines for instance needs BOTH a uniform
    grid with appropriate weights AND a path along the lines with weight 0.

    Thus, the "Uniform" mode is just like regular static SCF but allows
    adding custom kpoints (e.g., corresponding to known VBM/CBM) to the
    uniform grid that have zero weight (e.g., for better gap estimate).

    The "Gap" mode behaves just like the "Uniform" mode, however, if starting
    from a previous calculation, the VBM and CBM k-points will automatically
    be added to ``added_kpoints``.

    The "Line" mode is just like Uniform mode, but additionally adds
    k-points along symmetry lines with zero weight.
    """

    def __init__(
            self,
            structure,
            user_incar_settings=None,
            added_kpoints=None,
            mode="Gap",
            reciprocal_density=None,
            copy_chgcar=True,
            kpoints_line_density=20,
            **kwargs
    ):
        """
        Args:
            structure (Structure): Structure to compute
            user_incar_settings (dict): A dict specifying additional incar
                settings
            added_kpoints (list): a list of kpoints (list of 3 number list)
                added to the run. The k-points are in fractional coordinates
            mode (str): "Line" - generate k-points along symmetry lines for
                bandstructure. "Uniform" - generate uniform k-points grid.
            reciprocal_density (int): k-point density to use for uniform mesh.
            copy_chgcar (bool): Whether to copy the CHGCAR of a previous run.
            kpoints_line_density (int): k-point density for high symmetry lines
            **kwargs (dict): Any other parameters to pass into DictSet.
        """
        super().__init__(structure, **kwargs)
        self.user_incar_settings = user_incar_settings or {}
        self._config_dict["INCAR"].update(
            {
                "NSW": 0,
                "ISMEAR": 0,
                "SIGMA": 0.05,
                "ISYM": 3,
                "LCHARG": False,
                "NELMIN": 5,
            }
        )
        self.added_kpoints = added_kpoints if added_kpoints is not None else []
        self.mode = mode

        if (not reciprocal_density or "reciprocal_density" not in self.user_kpoints_settings):
            self.reciprocal_density = 50
        else:
            self.reciprocal_density = (reciprocal_density or self.user_kpoints_settings["reciprocal_density"])

        self.kpoints_line_density = kpoints_line_density
        self.copy_chgcar = copy_chgcar

    @property
    def kpoints(self) -> Kpoints:
        """
        :return: Kpoints
        """
        kpts = []  # type: List[Union[int, float, None]]
        weights = []  # type: List[Union[float, None]]
        all_labels = []  # type: List[Union[str, None]]
        structure = self.structure

        # for both modes, include the Uniform mesh w/standard weights
        grid = Kpoints.automatic_density_by_vol(structure, self.reciprocal_density).kpts
        ir_kpts = SpacegroupAnalyzer(structure, symprec=0.1).get_ir_reciprocal_mesh(
            grid[0]
        )
        for k in ir_kpts:
            kpts.append(k[0])
            weights.append(int(k[1]))
            all_labels.append(None)

        # for both modes, include any user-added kpoints w/zero weight
        for k in self.added_kpoints:
            kpts.append(k)
            weights.append(0.0)
            all_labels.append("user-defined")

        # for line mode only, add the symmetry lines w/zero weight
        if self.mode.lower() == "line":
            kpath = HighSymmKpath(structure)
            frac_k_points, labels = kpath.get_kpoints(
                line_density=self.kpoints_line_density, coords_are_cartesian=False
            )

            for k, f in enumerate(frac_k_points):
                kpts.append(f)
                weights.append(0.0)
                all_labels.append(labels[k])

        comment = (
            "HSE run along symmetry lines"
            if self.mode.lower() == "line"
            else "HSE run on uniform grid"
        )

        return Kpoints(
            comment=comment,
            style=Kpoints.supported_modes.Reciprocal,
            num_kpts=len(kpts),
            kpts=kpts,
            kpts_weights=weights,
            labels=all_labels,
        )

    def override_from_prev_calc(self, prev_calc_dir="."):
        """
        Update the input set to include settings from a previous calculation.

        Args:
            prev_calc_dir (str): The path to the previous calculation directory.

        Returns:
            The input set with the settings (structure, k-points, incar, etc)
            updated using the previous VASP run.
        """
        vasprun, outcar = get_vasprun_outcar(prev_calc_dir)

        self._structure = get_structure_from_prev_run(vasprun, outcar)

        # note: recommend not standardizing the cell because we want to retain
        # k-points
        if self.standardize:
            warnings.warn(
                "Use of standardize=True with from_prev_calc is not "
                "recommended as there is no guarantee the copied "
                "files will be appropriate for the standardized "
                "structure."
            )

        if self.mode.lower() == "gap":
            added_kpoints = []

            bs = vasprun.get_band_structure()
            vbm, cbm = bs.get_vbm()["kpoint"], bs.get_cbm()["kpoint"]
            if vbm:
                added_kpoints.append(vbm.frac_coords)
            if cbm:
                added_kpoints.append(cbm.frac_coords)

            self.added_kpoints.extend(added_kpoints)

        files_to_transfer = {}
        if self.copy_chgcar:
            chgcars = sorted(glob.glob(str(Path(prev_calc_dir) / "CHGCAR*")))
            if chgcars:
                files_to_transfer["CHGCAR"] = str(chgcars[-1])

        self.files_to_transfer.update(files_to_transfer)

        return self

    @classmethod
    def from_prev_calc(cls, prev_calc_dir, **kwargs):
        """
        Generate a set of Vasp input files for HSE calculations from a
        directory of previous Vasp run.

        Args:
            prev_calc_dir (str): Directory containing the outputs
                (vasprun.xml and OUTCAR) of previous vasp run.
            **kwargs: All kwargs supported by MPHSEBSStaticSet, other than
                prev_structure which is determined from the previous calc dir.
        """
        input_set = cls(_dummy_structure, **kwargs)
        return input_set.override_from_prev_calc(prev_calc_dir=prev_calc_dir)


class MPNonSCFSet(MPRelaxSet):
    """
    Init a MPNonSCFSet. Typically, you would use the classmethod
    from_prev_calc to initialize from a previous SCF run.
    """

    def __init__(
            self,
            structure,
            prev_incar=None,
            mode="line",
            nedos=2001,
            dedos=0.005,
            reciprocal_density=100,
            sym_prec=0.1,
            kpoints_line_density=20,
            optics=False,
            copy_chgcar=True,
            nbands_factor=1.2,
            small_gap_multiply=None,
            **kwargs
    ):
        """
        Args:
            structure (Structure): Structure to compute
            prev_incar (Incar/string): Incar file from previous run.
            mode (str): Line, Uniform or Boltztrap mode supported.
            nedos (int): nedos parameter. Default to 2001.
            dedos (float): setting nedos=0 and uniform mode in from_prev_calc,
                an automatic nedos will be calculated using the total energy range
                divided by the energy step dedos
            reciprocal_density (int): density of k-mesh by reciprocal
                volume (defaults to 100)
            sym_prec (float): Symmetry precision (for Uniform mode).
            kpoints_line_density (int): Line density for Line mode.
            optics (bool): whether to add dielectric function
            copy_chgcar: Whether to copy the old CHGCAR when starting from a
                previous calculation.
            nbands_factor (float): Multiplicative factor for NBANDS when starting
                from a previous calculation. Choose a higher number if you are
                doing an LOPTICS calculation.
            small_gap_multiply ([float, float]): When starting from a previous
                calculation, if the gap is less than 1st index, multiply the default
                reciprocal_density by the 2nd index.
            **kwargs: kwargs supported by MPRelaxSet.
        """
        super().__init__(structure, **kwargs)
        if isinstance(prev_incar, str):
            prev_incar = Incar.from_file(prev_incar)
        self.prev_incar = prev_incar
        self.kwargs = kwargs
        self.nedos = nedos
        self.dedos = dedos
        self.reciprocal_density = reciprocal_density
        self.sym_prec = sym_prec
        self.kpoints_line_density = kpoints_line_density
        self.optics = optics
        self.mode = mode.lower()
        self.copy_chgcar = copy_chgcar
        self.nbands_factor = nbands_factor
        self.small_gap_multiply = small_gap_multiply

        if self.mode.lower() not in ["line", "uniform", "boltztrap"]:
            raise ValueError(
                "Supported modes for NonSCF runs are 'Line', "
                "'Uniform' and 'Boltztrap!"
            )

        if (self.mode.lower() != "uniform" or nedos < 2000) and optics:
            warnings.warn(
                "It is recommended to use Uniform mode with a high "
                "NEDOS for optics calculations."
            )

    @property
    def incar(self) -> Incar:
        """
        :return: Incar
        """
        incar = super().incar
        if self.prev_incar is not None:
            incar.update(self.prev_incar.items())

        # Overwrite necessary INCAR parameters from previous runs
        incar.update(
            {
                "IBRION": -1,
                "LCHARG": False,
                "LORBIT": 11,
                "LWAVE": False,
                "NSW": 0,
                "ISYM": 0,
                "ICHARG": 11,
            }
        )

        if self.mode.lower() == "uniform":
            # use tetrahedron method for DOS and optics calculations
            incar.update({"ISMEAR": -5, "ISYM": 2})
        else:
            # if line mode, can't use ISMEAR=-5; also use small sigma to avoid
            # partial occupancies for small band gap materials.
            # finally, explicit k-point generation (needed for bolztrap mode)
            # is incompatible with ISMEAR = -5.
            incar.update({"ISMEAR": 0, "SIGMA": 0.01})

        incar.update(self.kwargs.get("user_incar_settings", {}))

        if self.mode.lower() in "uniform":
            # Set smaller steps for DOS and optics output
            incar["NEDOS"] = self.nedos

        if self.optics:
            incar["LOPTICS"] = True

        incar.pop("MAGMOM", None)

        return incar

    @property
    def kpoints(self) -> Optional[Kpoints]:
        """
        :return: Kpoints
        """
        # override pymatgen kpoints if provided
        user_kpoints = self.kwargs.get("user_kpoints_settings", None)
        if isinstance(user_kpoints, Kpoints):
            return user_kpoints

        if self.mode.lower() == "line":
            kpath = HighSymmKpath(self.structure)
            frac_k_points, k_points_labels = kpath.get_kpoints(
                line_density=self.kpoints_line_density, coords_are_cartesian=False
            )
            kpoints = Kpoints(
                comment="Non SCF run along symmetry lines",
                style=Kpoints.supported_modes.Reciprocal,
                num_kpts=len(frac_k_points),
                kpts=frac_k_points,
                labels=k_points_labels,
                kpts_weights=[1] * len(frac_k_points),
            )
        elif self.mode.lower() == "boltztrap":
            kpoints = Kpoints.automatic_density_by_vol(
                self.structure, self.reciprocal_density
            )
            mesh = kpoints.kpts[0]
            ir_kpts = SpacegroupAnalyzer(
                self.structure, symprec=self.sym_prec
            ).get_ir_reciprocal_mesh(mesh)
            kpts = []
            weights = []
            for k in ir_kpts:
                kpts.append(k[0])
                weights.append(int(k[1]))
            kpoints = Kpoints(
                comment="Non SCF run on uniform grid",
                style=Kpoints.supported_modes.Reciprocal,
                num_kpts=len(ir_kpts),
                kpts=kpts,
                kpts_weights=weights,
            )
        else:
            self._config_dict["KPOINTS"]["reciprocal_density"] = self.reciprocal_density
            return super().kpoints

        return kpoints

    def override_from_prev_calc(self, prev_calc_dir="."):
        """
        Update the input set to include settings from a previous calculation.

        Args:
            prev_calc_dir (str): The path to the previous calculation directory.

        Returns:
            The input set with the settings (structure, k-points, incar, etc)
            updated using the previous VASP run.
        """
        vasprun, outcar = get_vasprun_outcar(prev_calc_dir)

        self.prev_incar = vasprun.incar

        # Get a Magmom-decorated structure
        self._structure = get_structure_from_prev_run(vasprun, outcar)

        if self.standardize:
            warnings.warn(
                "Use of standardize=True with from_prev_run is not "
                "recommended as there is no guarantee the copied "
                "files will be appropriate for the standardized"
                " structure. copy_chgcar is enforced to be false."
            )
            self.copy_chgcar = False

        # Turn off spin when magmom for every site is smaller than 0.02.
        if outcar and outcar.magnetization:
            site_magmom = np.array([i["tot"] for i in outcar.magnetization])
            ispin = 2 if np.any(site_magmom[np.abs(site_magmom) > 0.02]) else 1

        elif vasprun.is_spin:
            ispin = 2

        else:
            ispin = 1

        nbands = int(np.ceil(vasprun.parameters["NBANDS"] * self.nbands_factor))
        self.prev_incar.update({"ISPIN": ispin, "NBANDS": nbands})

        files_to_transfer = {}

        if self.copy_chgcar:
            chgcars = sorted(glob.glob(str(Path(prev_calc_dir) / "CHGCAR*")))
            if chgcars:
                files_to_transfer["CHGCAR"] = str(chgcars[-1])

        self.files_to_transfer.update(files_to_transfer)

        # multiply the reciprocal density if needed:
        if self.small_gap_multiply:
            gap = vasprun.eigenvalue_band_properties[0]
            if gap <= self.small_gap_multiply[0]:
                self.reciprocal_density = (self.reciprocal_density * self.small_gap_multiply[1])
                self.kpoints_line_density = (self.kpoints_line_density * self.small_gap_multiply[1])

        # automatic setting of nedos using the total energy range and the energy step dedos
        if self.nedos == 0:
            emax = max([eigs.max() for eigs in vasprun.eigenvalues.values()])
            emin = min([eigs.min() for eigs in vasprun.eigenvalues.values()])
            self.nedos = int((emax - emin) / self.dedos)

        return self

    @classmethod
    def from_prev_calc(cls, prev_calc_dir, **kwargs):
        """
        Generate a set of Vasp input files for NonSCF calculations from a
        directory of previous static Vasp run.

        Args:
            prev_calc_dir (str): The directory contains the outputs(
                vasprun.xml and OUTCAR) of previous vasp run.
            **kwargs: All kwargs supported by MPNonSCFSet, other than structure,
                prev_incar and prev_chgcar which are determined from the
                prev_calc_dir.
        """
        input_set = cls(_dummy_structure, **kwargs)
        return input_set.override_from_prev_calc(prev_calc_dir=prev_calc_dir)


class MPSOCSet(MPStaticSet):
    """
    An input set for running spin-orbit coupling (SOC) calculations.
    """

    def __init__(
            self,
            structure,
            saxis=(0, 0, 1),
            copy_chgcar=True,
            nbands_factor=1.2,
            reciprocal_density=100,
            small_gap_multiply=None,
            magmom=None,
            **kwargs
    ):
        """
        Args:
            structure (Structure): the structure must have the 'magmom' site
                property and each magnetic moment value must have 3
                components. eg: ``magmom = [[0,0,2], ...]``
            saxis (tuple): magnetic moment orientation
            copy_chgcar: Whether to copy the old CHGCAR. Defaults to True.
            nbands_factor (float): Multiplicative factor for NBANDS. Choose a
                higher number if you are doing an LOPTICS calculation.
            reciprocal_density (int): density of k-mesh by reciprocal volume.
            small_gap_multiply ([float, float]): If the gap is less than
                1st index, multiply the default reciprocal_density by the 2nd
                index.
            magmom (list[list[float]]): Override for the structure magmoms.
            **kwargs: kwargs supported by MPStaticSet.
        """

        if not hasattr(structure[0], "magmom") and not isinstance(
                structure[0].magmom, list
        ):
            raise ValueError(
                "The structure must have the 'magmom' site "
                "property and each magnetic moment value must have 3 "
                "components. eg:- magmom = [0,0,2]"
            )

        super().__init__(structure, reciprocal_density=reciprocal_density, **kwargs)
        self.saxis = saxis
        self.copy_chgcar = copy_chgcar
        self.nbands_factor = nbands_factor
        self.small_gap_multiply = small_gap_multiply
        self.magmom = magmom

    @property
    def incar(self) -> Incar:
        """
        :return: Incar
        """
        incar = super().incar
        if self.prev_incar is not None:
            incar.update(self.prev_incar.items())

        # Overwrite necessary INCAR parameters from previous runs
        incar.update(
            {"ISYM": -1, "LSORBIT": "T", "ICHARG": 11, "SAXIS": list(self.saxis)}
        )
        incar.update(self.kwargs.get("user_incar_settings", {}))

        return incar

    def override_from_prev_calc(self, prev_calc_dir="."):
        """
        Update the input set to include settings from a previous calculation.

        Args:
            prev_calc_dir (str): The path to the previous calculation directory.

        Returns:
            The input set with the settings (structure, k-points, incar, etc)
            updated using the previous VASP run.
        """
        vasprun, outcar = get_vasprun_outcar(prev_calc_dir)

        self.prev_incar = vasprun.incar

        # Remove magmoms from previous INCAR, since we will prefer
        # the final calculated magmoms
        # TODO: revisit in context of MPStaticSet incar logic
        if "MAGMOM" in self.prev_incar:
            del self.prev_incar["magmom"]

        # Get a magmom-decorated structure
        self._structure = get_structure_from_prev_run(vasprun, outcar)
        if self.standardize:
            warnings.warn(
                "Use of standardize=True with from_prev_run is not "
                "recommended as there is no guarantee the copied "
                "files will be appropriate for the standardized"
                " structure. copy_chgcar is enforced to be false."
            )
            self.copy_chgcar = False

        # override magmom if provided
        if self.magmom:
            self._structure = self._structure.copy(
                site_properties={"magmom": self.magmom}
            )

        # magmom has to be 3D for SOC calculation.
        if hasattr(self._structure[0], "magmom"):
            if not isinstance(self._structure[0].magmom, list):
                self._structure = self._structure.copy(
                    site_properties={
                        "magmom": [[0, 0, site.magmom] for site in self._structure]
                    }
                )
        else:
            raise ValueError(
                "Neither the previous structure has magmom "
                "property nor magmom provided"
            )

        nbands = int(np.ceil(vasprun.parameters["NBANDS"] * self.nbands_factor))
        self.prev_incar.update({"NBANDS": nbands})

        files_to_transfer = {}
        if self.copy_chgcar:
            chgcars = sorted(glob.glob(str(Path(prev_calc_dir) / "CHGCAR*")))
            if chgcars:
                files_to_transfer["CHGCAR"] = str(chgcars[-1])

        self.files_to_transfer.update(files_to_transfer)

        # multiply the reciprocal density if needed:
        if self.small_gap_multiply:
            gap = vasprun.eigenvalue_band_properties[0]
            if gap <= self.small_gap_multiply[0]:
                self.reciprocal_density = (self.reciprocal_density * self.small_gap_multiply[1])

        return self

    @classmethod
    def from_prev_calc(cls, prev_calc_dir, **kwargs):
        """
        Generate a set of Vasp input files for SOC calculations from a
        directory of previous static Vasp run. SOC calc requires all 3
        components for MAGMOM for each atom in the structure.

        Args:
            prev_calc_dir (str): The directory contains the outputs(
                vasprun.xml and OUTCAR) of previous vasp run.
            **kwargs: All kwargs supported by MPSOCSet, other than structure,
                prev_incar and prev_chgcar which are determined from the
                prev_calc_dir.
        """
        input_set = cls(_dummy_structure, **kwargs)
        return input_set.override_from_prev_calc(prev_calc_dir=prev_calc_dir)


class MPNMRSet(MPStaticSet):
    """
    Init a MPNMRSet.
    """

    def __init__(
            self,
            structure,
            mode="cs",
            isotopes=None,
            prev_incar=None,
            reciprocal_density=100,
            **kwargs
    ):
        """
        Args:
            structure (Structure): Structure to compute
            mode (str): The NMR calculation to run
                            "cs": for Chemical Shift
                            "efg" for Electric Field Gradient
            isotopes (list): list of Isotopes for quadrupole moments
            prev_incar (Incar): Incar file from previous run.
            reciprocal_density (int): density of k-mesh by reciprocal
                                    volume (defaults to 100)
            **kwargs: kwargs supported by MPStaticSet.
        """
        self.mode = mode
        self.isotopes = isotopes if isotopes else []
        super().__init__(
            structure,
            prev_incar=prev_incar,
            reciprocal_density=reciprocal_density,
            **kwargs
        )

    @property
    def incar(self):
        """
        :return: Incar
        """
        incar = super().incar

        if self.mode.lower() == "cs":
            incar.update(
                {
                    "LCHIMAG": True,
                    "EDIFF": -1.0e-10,
                    "ISYM": 0,
                    "LCHARG": False,
                    "LNMR_SYM_RED": True,
                    "NELMIN": 10,
                    "NSLPLINE": True,
                    "PREC": "ACCURATE",
                    "SIGMA": 0.01,
                }
            )
        elif self.mode.lower() == "efg":

            isotopes = {ist.split("-")[0]: ist for ist in self.isotopes}

            quad_efg = [
                Specie(p).get_nmr_quadrupole_moment(isotopes.get(p, None))
                for p in self.poscar.site_symbols
            ]

            incar.update(
                {
                    "ALGO": "FAST",
                    "EDIFF": -1.0e-10,
                    "ISYM": 0,
                    "LCHARG": False,
                    "LEFG": True,
                    "QUAD_EFG": quad_efg,
                    "NELMIN": 10,
                    "PREC": "ACCURATE",
                    "SIGMA": 0.01,
                }
            )
        incar.update(self.kwargs.get("user_incar_settings", {}))

        return incar


class MVLElasticSet(MPRelaxSet):
    """
    MVL denotes VASP input sets that are implemented by the Materials Virtual
    Lab (http://www.materialsvirtuallab.org) for various research.

    This input set is used to calculate elastic constants in VASP. It is used
    in the following work::

        Z. Deng, Z. Wang, I.-H. Chu, J. Luo, S. P. Ong.
        “Elastic Properties of Alkali Superionic Conductor Electrolytes
        from First Principles Calculations”, J. Electrochem. Soc.
        2016, 163(2), A67-A74. doi: 10.1149/2.0061602jes

    To read the elastic constants, you may use the Outcar class which parses the
    elastic constants.
    """

    def __init__(self, structure, potim=0.015, **kwargs):
        """
        Args:
            scale (float): POTIM parameter. The default of 0.015 is usually fine,
                but some structures may require a smaller step.
            user_incar_settings (dict): A dict specifying additional incar
                settings.
            kwargs:
                Parameters supported by MPRelaxSet.
        """
        super().__init__(structure, **kwargs)
        self._config_dict["INCAR"].update({"IBRION": 6, "NFREE": 2, "POTIM": potim})
        self._config_dict["INCAR"].pop("NPAR", None)


class MVLGWSet(DictSet):
    """
    MVL denotes VASP input sets that are implemented by the Materials Virtual
    Lab (http://www.materialsvirtuallab.org) for various research. This is a
    flexible input set for GW calculations.

    Note that unlike all other input sets in this module, the PBE_54 series of
    functional is set as the default. These have much improved performance for
    GW calculations.

    A typical sequence is mode="STATIC" -> mode="DIAG" -> mode="GW" ->
    mode="BSE". For all steps other than the first one (static), the
    recommendation is to use from_prev_calculation on the preceding run in
    the series.
    """

    CONFIG = _load_yaml_config("MVLGWSet")

    SUPPORTED_MODES = ("DIAG", "GW", "STATIC", "BSE")

    def __init__(
            self,
            structure,
            prev_incar=None,
            nbands=None,
            reciprocal_density=100,
            mode="STATIC",
            copy_wavecar=True,
            nbands_factor=5,
            ncores=16,
            **kwargs
    ):
        r"""
        Args:
            structure (Structure): Input structure.
            prev_incar (Incar/string): Incar file from previous run.
            mode (str): Supported modes are "STATIC" (default), "DIAG", "GW",
                and "BSE".
            nbands (int): For subsequent calculations, it is generally
                recommended to perform NBANDS convergence starting from the
                NBANDS of the previous run for DIAG, and to use the exact same
                NBANDS for GW and BSE. This parameter is used by
                from_previous_calculation to set nband.
            copy_wavecar: Whether to copy the old WAVECAR, WAVEDER and associated
                files when starting from a previous calculation.
            nbands_factor (int): Multiplicative factor for NBANDS when starting
                from a previous calculation. Only applies if mode=="DIAG".
                Need to be tested for convergence.
            ncores (int): Numbers of cores used for the calculation. VASP will alter
                NBANDS if it was not dividable by ncores. Only applies if
                mode=="DIAG".
            **kwargs: All kwargs supported by DictSet. Typically,
                user_incar_settings is a commonly used option.
        """
        super().__init__(structure, MVLGWSet.CONFIG, **kwargs)
        self.prev_incar = prev_incar
        self.nbands = nbands
        self.reciprocal_density = reciprocal_density
        self.mode = mode.upper()
        if self.mode not in MVLGWSet.SUPPORTED_MODES:
            raise ValueError(
                "%s not one of the support modes : %s"
                % (self.mode, MVLGWSet.SUPPORTED_MODES)
            )
        self.kwargs = kwargs
        self.copy_wavecar = copy_wavecar
        self.nbands_factor = nbands_factor
        self.ncores = ncores

    @property
    def kpoints(self):
        """
        Generate gamma center k-points mesh grid for GW calc,
        which is requested by GW calculation.
        """
        return Kpoints.automatic_density_by_vol(
            self.structure, self.reciprocal_density, force_gamma=True
        )

    @property
    def incar(self):
        """
        :return: Incar
        """
        parent_incar = super().incar
        incar = (
            Incar(self.prev_incar)
            if self.prev_incar is not None
            else Incar(parent_incar)
        )

        if self.mode == "DIAG":
            # Default parameters for diagonalization calculation.
            incar.update({"ALGO": "Exact", "NELM": 1, "LOPTICS": True, "LPEAD": True})
        elif self.mode == "GW":
            # Default parameters for GW calculation.
            incar.update({"ALGO": "GW0", "NELM": 1, "NOMEGA": 80, "ENCUTGW": 250})
            incar.pop("EDIFF", None)
            incar.pop("LOPTICS", None)
            incar.pop("LPEAD", None)
        elif self.mode == "BSE":
            # Default parameters for BSE calculation.
            incar.update({"ALGO": "BSE", "ANTIRES": 0, "NBANDSO": 20, "NBANDSV": 20})

        if self.nbands:
            incar["NBANDS"] = self.nbands

        # Respect user set INCAR.
        incar.update(self.kwargs.get("user_incar_settings", {}))

        return incar

    def override_from_prev_calc(self, prev_calc_dir="."):
        """
        Update the input set to include settings from a previous calculation.

        Args:
            prev_calc_dir (str): The path to the previous calculation directory.

        Returns:
            The input set with the settings (structure, k-points, incar, etc)
            updated using the previous VASP run.
        """
        vasprun, outcar = get_vasprun_outcar(prev_calc_dir)
        self.prev_incar = vasprun.incar
        self._structure = vasprun.final_structure

        if self.standardize:
            warnings.warn(
                "Use of standardize=True with from_prev_run is not "
                "recommended as there is no guarantee the copied "
                "files will be appropriate for the standardized "
                "structure."
            )

        self.nbands = int(vasprun.parameters["NBANDS"])
        if self.mode.upper() == "DIAG":
            self.nbands = int(
                np.ceil(self.nbands * self.nbands_factor / self.ncores) * self.ncores
            )

        # copy WAVECAR, WAVEDER (derivatives)
        files_to_transfer = {}
        if self.copy_wavecar:
            for fname in ("WAVECAR", "WAVEDER", "WFULL"):
                w = sorted(glob.glob(str(Path(prev_calc_dir) / (fname + "*"))))
                if w:
                    if fname == "WFULL":
                        for f in w:
                            fname = Path(f).name
                            fname = fname.split(".")[0]
                            files_to_transfer[fname] = f
                    else:
                        files_to_transfer[fname] = str(w[-1])

        self.files_to_transfer.update(files_to_transfer)

        return self

    @classmethod
    def from_prev_calc(cls, prev_calc_dir, mode="DIAG", **kwargs):
        """
        Generate a set of Vasp input files for GW or BSE calculations from a
        directory of previous Exact Diag Vasp run.

        Args:
            prev_calc_dir (str): The directory contains the outputs(
                vasprun.xml of previous vasp run.
            mode (str): Supported modes are "STATIC", "DIAG" (default), "GW",
                and "BSE".
            **kwargs: All kwargs supported by MVLGWSet, other than structure,
                prev_incar and mode, which are determined from the
                prev_calc_dir.
        """
        input_set = cls(_dummy_structure, mode=mode, **kwargs)
        return input_set.override_from_prev_calc(prev_calc_dir=prev_calc_dir)


class MVLSlabSet(MPRelaxSet):
    """
    Class for writing a set of slab vasp runs,
    including both slabs (along the c direction) and orient unit cells (bulk),
    to ensure the same KPOINTS, POTCAR and INCAR criterion.
    """

    def __init__(
            self,
            structure,
            k_product=50,
            bulk=False,
            auto_dipole=False,
            set_mix=True,
            sort_structure=True,
            **kwargs
    ):
        """
        :param structure: Structure
        :param k_product: default to 50, kpoint number * length for a & b
            directions, also for c direction in bulk calculations
        :param bulk:
        :param auto_dipole:
        :param set_mix:
        :param sort_structure:
        :param kwargs: Other kwargs supported by :class:`DictSet`.
        """
        super().__init__(structure, **kwargs)

        if sort_structure:
            structure = structure.get_sorted_structure()

        self.k_product = k_product
        self.bulk = bulk
        self.auto_dipole = auto_dipole
        self.kwargs = kwargs
        self.set_mix = set_mix
        self.kpt_calc = None

        slab_incar = {
            "EDIFF": 1e-4,
            "EDIFFG": -0.02,
            "ENCUT": 400,
            "ISMEAR": 0,
            "SIGMA": 0.05,
            "ISIF": 3,
        }
        if not self.bulk:
            slab_incar["ISIF"] = 2
            slab_incar["LVTOT"] = True
            if self.set_mix:
                slab_incar["AMIN"] = 0.01
                slab_incar["AMIX"] = 0.2
                slab_incar["BMIX"] = 0.001
            slab_incar["NELMIN"] = 8
            if self.auto_dipole:
                weights = [s.species.weight for s in structure]
                center_of_mass = np.average(
                    structure.frac_coords, weights=weights, axis=0
                )

                slab_incar["IDIPOL"] = 3
                slab_incar["LDIPOL"] = True
                slab_incar["DIPOL"] = center_of_mass

        self._config_dict["INCAR"].update(slab_incar)

    @property
    def kpoints(self):
        """
        k_product, default to 50, is kpoint number * length for a & b
            directions, also for c direction in bulk calculations
        Automatic mesh & Gamma is the default setting.
        """

        # To get input sets, the input structure has to has the same number
        # of required parameters as a Structure object (ie. 4). Slab
        # attributes aren't going to affect the VASP inputs anyways so
        # converting the slab into a structure should not matter

        kpt = super().kpoints
        kpt.comment = "Automatic mesh"
        kpt.style = "Gamma"

        # use k_product to calculate kpoints, k_product = kpts[0][0] * a
        lattice_abc = self.structure.lattice.abc
        kpt_calc = [
            int(self.k_product / lattice_abc[0] + 0.5),
            int(self.k_product / lattice_abc[1] + 0.5),
            1,
        ]

        self.kpt_calc = kpt_calc
        # calculate kpts (c direction) for bulk. (for slab, set to 1)
        if self.bulk:
            kpt_calc[2] = int(self.k_product / lattice_abc[2] + 0.5)

        kpt.kpts[0] = kpt_calc

        return kpt

    def as_dict(self, verbosity=2):
        """
        :param verbosity: Verbosity of dict. E.g., whether to include Structure.
        :return: MSONAble dict
        """
        d = MSONable.as_dict(self)
        if verbosity == 1:
            d.pop("structure", None)
        return d


class MVLGBSet(MPRelaxSet):
    """
    Class for writing a vasp input files for grain boundary calculations, slab
    or bulk.
    """

    def __init__(
            self, structure, k_product=40, slab_mode=False, is_metal=True, **kwargs
    ):
        r"""

        Args:
            structure(Structure): provide the structure
            k_product: Kpoint number * length for a & b directions, also for c
                direction in bulk calculations. Default to 40.
            slab_mode (bool): Defaults to False. Use default (False) for a
                bulk supercell. Use True if you are performing calculations on a
                slab-like (i.e., surface) of the GB, for example, when you are
                calculating the work of separation.
            is_metal (bool): Defaults to True. This determines whether an ISMEAR of
                1 is used (for metals) or not (for insulators and semiconductors)
                by default. Note that it does *not* override user_incar_settings,
                which can be set by the user to be anything desired.
            **kwargs:
                Other kwargs supported by :class:`MPRelaxSet`.
        """
        super().__init__(structure, **kwargs)
        self.k_product = k_product
        self.slab_mode = slab_mode
        self.is_metal = is_metal

    @property
    def kpoints(self):
        """
        k_product, default to 40, is kpoint number * length for a & b
        directions, also for c direction in bulk calculations
        Automatic mesh & Gamma is the default setting.
        """

        # To get input sets, the input structure has to has the same number
        # of required parameters as a Structure object.

        kpt = super().kpoints
        kpt.comment = "Generated by pymatgen's MVLGBSet"
        kpt.style = "Gamma"

        # use k_product to calculate kpoints, k_product = kpts[0][0] * a
        lengths = self.structure.lattice.abc
        kpt_calc = [
            int(self.k_product / lengths[0] + 0.5),
            int(self.k_product / lengths[1] + 0.5),
            int(self.k_product / lengths[2] + 0.5),
        ]

        if self.slab_mode:
            kpt_calc[2] = 1

        kpt.kpts[0] = kpt_calc

        return kpt

    @property
    def incar(self):
        """
        :return: Incar
        """
        incar = super().incar

        # The default incar setting is used for metallic system, for
        # insulator or semiconductor, ISMEAR need to be changed.
        incar.update(
            {
                "LCHARG": False,
                "NELM": 60,
                "PREC": "Normal",
                "EDIFFG": -0.02,
                "ICHARG": 0,
                "NSW": 200,
                "EDIFF": 0.0001,
            }
        )

        if self.is_metal:
            incar["ISMEAR"] = 1
            incar["LDAU"] = False

        if self.slab_mode:
            # for clean grain boundary and bulk relaxation, full optimization
            # relaxation (ISIF=3) is used. For slab relaxation (ISIF=2) is used.
            incar["ISIF"] = 2
            incar["NELMIN"] = 8

        incar.update(self.user_incar_settings)

        return incar


class MVLRelax52Set(DictSet):
    """
    Implementation of VaspInputSet utilizing the public Materials Project
    parameters for INCAR & KPOINTS and VASP's recommended PAW potentials for
    POTCAR.

    Keynotes from VASP manual:
        1. Recommended potentials for calculations using vasp.5.2+
        2. If dimers with short bonds are present in the compound (O2, CO,
            N2, F2, P2, S2, Cl2), it is recommended to use the h potentials.
            Specifically, C_h, O_h, N_h, F_h, P_h, S_h, Cl_h
        3. Released on Oct 28, 2018 by VASP. Please refer to VASP
            Manual 1.2, 1.3 & 10.2.1 for more details.
    """

    CONFIG = _load_yaml_config("MVLRelax52Set")

    def __init__(self, structure, **kwargs):
        """
        Args:
            structure (Structure): input structure.
            potcar_functional (str): choose from "PBE_52" and "PBE_54".
            **kwargs: Other kwargs supported by :class:`DictSet`.
        """
        if kwargs.get("potcar_functional") or kwargs.get("user_potcar_functional"):
            super().__init__(structure, MVLRelax52Set.CONFIG, **kwargs)
        else:
            super().__init__(
                structure,
                MVLRelax52Set.CONFIG,
                user_potcar_functional="PBE_52",
                **kwargs
            )
        if self.potcar_functional not in ["PBE_52", "PBE_54"]:
            raise ValueError("Please select from PBE_52 and PBE_54!")

        self.kwargs = kwargs


class MITNEBSet(MITRelaxSet):
    """
    Class for writing NEB inputs. Note that EDIFF is not on a per atom
    basis for this input set.
    """

    def __init__(self, structures, unset_encut=False, **kwargs):
        """
        Args:
            structures: List of Structure objects.
            unset_encut (bool): Whether to unset ENCUT.
            **kwargs: Other kwargs supported by :class:`DictSet`.
        """
        if len(structures) < 3:
            raise ValueError("You need at least 3 structures for an NEB.")
        kwargs["sort_structure"] = False
        super().__init__(structures[0], **kwargs)
        self.structures = self._process_structures(structures)

        self.unset_encut = False
        if unset_encut:
            self._config_dict["INCAR"].pop("ENCUT", None)

        if "EDIFF" not in self._config_dict["INCAR"]:
            self._config_dict["INCAR"]["EDIFF"] = self._config_dict["INCAR"].pop(
                "EDIFF_PER_ATOM"
            )

        # NEB specific defaults
        defaults = {
            "IMAGES": len(structures) - 2,
            "IBRION": 1,
            "ISYM": 0,
            "LCHARG": False,
            "LDAU": False,
        }
        self._config_dict["INCAR"].update(defaults)

    @property
    def poscar(self):
        """
        :return: Poscar for structure of first end point.
        """
        return Poscar(self.structures[0])

    @property
    def poscars(self):
        """
        :return: List of Poscars.
        """
        return [Poscar(s) for s in self.structures]

    @staticmethod
    def _process_structures(structures):
        """
        Remove any atom jumps across the cell
        """
        input_structures = structures
        structures = [input_structures[0]]
        for s in input_structures[1:]:
            prev = structures[-1]
            for i, site in enumerate(s):
                t = np.round(prev[i].frac_coords - site.frac_coords)
                if np.any(np.abs(t) > 0.5):
                    s.translate_sites([i], t, to_unit_cell=False)
            structures.append(s)
        return structures

    def write_input(
            self,
            output_dir,
            make_dir_if_not_present=True,
            write_cif=False,
            write_path_cif=False,
            write_endpoint_inputs=False,
    ):
        """
        NEB inputs has a special directory structure where inputs are in 00,
        01, 02, ....

        Args:
            output_dir (str): Directory to output the VASP input files
            make_dir_if_not_present (bool): Set to True if you want the
                directory (and the whole path) to be created if it is not
                present.
            write_cif (bool): If true, writes a cif along with each POSCAR.
            write_path_cif (bool): If true, writes a cif for each image.
            write_endpoint_inputs (bool): If true, writes input files for
                running endpoint calculations.
        """
        output_dir = Path(output_dir)
        if make_dir_if_not_present and not output_dir.exists():
            output_dir.mkdir(parents=True)
        self.incar.write_file(str(output_dir / "INCAR"))
        self.kpoints.write_file(str(output_dir / "KPOINTS"))
        self.potcar.write_file(str(output_dir / "POTCAR"))

        for i, p in enumerate(self.poscars):
            d = output_dir / str(i).zfill(2)
            if not d.exists():
                d.mkdir(parents=True)
            p.write_file(str(d / "POSCAR"))
            if write_cif:
                p.structure.to(filename=str(d / "{}.cif".format(i)))
        if write_endpoint_inputs:
            end_point_param = MITRelaxSet(
                self.structures[0], user_incar_settings=self.user_incar_settings
            )

            for image in ["00", str(len(self.structures) - 1).zfill(2)]:
                end_point_param.incar.write_file(str(output_dir / image / "INCAR"))
                end_point_param.kpoints.write_file(str(output_dir / image / "KPOINTS"))
                end_point_param.potcar.write_file(str(output_dir / image / "POTCAR"))
        if write_path_cif:
            sites = set()
            lat = self.structures[0].lattice
            for site in chain(*(s.sites for s in self.structures)):
                sites.add(PeriodicSite(site.species, site.frac_coords, lat))
            nebpath = Structure.from_sites(sorted(sites))
            nebpath.to(filename=str(output_dir / "path.cif"))


class MITMDSet(MITRelaxSet):
    """
    Class for writing a vasp md run. This DOES NOT do multiple stage
    runs.
    """

    def __init__(
            self,
            structure,
            start_temp,
            end_temp,
            nsteps,
            time_step=2,
            spin_polarized=False,
            **kwargs
    ):
        r"""

        Args:
            structure (Structure): Input structure.
            start_temp (int): Starting temperature.
            end_temp (int): Final temperature.
            nsteps (int): Number of time steps for simulations. NSW parameter.
            time_step (int): The time step for the simulation. The POTIM
                parameter. Defaults to 2fs.
            spin_polarized (bool): Whether to do spin polarized calculations.
                The ISPIN parameter. Defaults to False.
            **kwargs: Other kwargs supported by :class:`DictSet`.
        """
        # MD default settings
        defaults = {
            "TEBEG": start_temp,
            "TEEND": end_temp,
            "NSW": nsteps,
            "EDIFF_PER_ATOM": 0.000001,
            "LSCALU": False,
            "LCHARG": False,
            "LPLANE": False,
            "LWAVE": True,
            "ISMEAR": 0,
            "NELMIN": 4,
            "LREAL": True,
            "BMIX": 1,
            "MAXMIX": 20,
            "NELM": 500,
            "NSIM": 4,
            "ISYM": 0,
            "ISIF": 0,
            "IBRION": 0,
            "NBLOCK": 1,
            "KBLOCK": 100,
            "SMASS": 0,
            "POTIM": time_step,
            "PREC": "Low",
            "ISPIN": 2 if spin_polarized else 1,
            "LDAU": False,
        }

        super().__init__(structure, **kwargs)

        self.start_temp = start_temp
        self.end_temp = end_temp
        self.nsteps = nsteps
        self.time_step = time_step
        self.spin_polarized = spin_polarized
        self.kwargs = kwargs

        # use VASP default ENCUT
        self._config_dict["INCAR"].pop("ENCUT", None)

        if defaults["ISPIN"] == 1:
            self._config_dict["INCAR"].pop("MAGMOM", None)
        self._config_dict["INCAR"].update(defaults)

    @property
    def kpoints(self):
        """
        :return: Kpoints
        """
        return Kpoints.gamma_automatic()


class MPMDSet(MPRelaxSet):
    """
    This a modified version of the old MITMDSet pre 2018/03/12.

    This set serves as the basis for the amorphous skyline paper.

    (1) Aykol, M.; Dwaraknath, S. S.; Sun, W.; Persson, K. A. Thermodynamic
        Limit for Synthesis of Metastable Inorganic Materials. Sci. Adv. 2018,
        4 (4).

    Class for writing a vasp md run. This DOES NOT do multiple stage runs.
    Precision remains normal, to increase accuracy of stress tensor.
    """

    def __init__(
            self, structure, start_temp, end_temp, nsteps, spin_polarized=False, **kwargs
    ):
        r"""
        Args:
            structure (Structure): Input structure.
            start_temp (int): Starting temperature.
            end_temp (int): Final temperature.
            nsteps (int): Number of time steps for simulations. NSW parameter.
            time_step (int): The time step for the simulation. The POTIM
                parameter. Defaults to 2fs.
            spin_polarized (bool): Whether to do spin polarized calculations.
                The ISPIN parameter. Defaults to False.
            **kwargs: Other kwargs supported by :class:`DictSet`.
        """

        # MD default settings
        defaults = {
            "TEBEG": start_temp,
            "TEEND": end_temp,
            "NSW": nsteps,
            "EDIFF_PER_ATOM": 0.00001,
            "LSCALU": False,
            "LCHARG": False,
            "LPLANE": False,
            "LWAVE": True,
            "ISMEAR": 0,
            "NELMIN": 4,
            "LREAL": True,
            "BMIX": 1,
            "MAXMIX": 20,
            "NELM": 500,
            "NSIM": 4,
            "ISYM": 0,
            "ISIF": 0,
            "IBRION": 0,
            "NBLOCK": 1,
            "KBLOCK": 100,
            "SMASS": 0,
            "POTIM": 2,
            "PREC": "Normal",
            "ISPIN": 2 if spin_polarized else 1,
            "LDAU": False,
            "ADDGRID": True,
        }

        if Element("H") in structure.species:
            defaults["POTIM"] = 0.5
            defaults["NSW"] = defaults["NSW"] * 4

        super().__init__(structure, **kwargs)

        self.start_temp = start_temp
        self.end_temp = end_temp
        self.nsteps = nsteps
        self.spin_polarized = spin_polarized
        self.kwargs = kwargs

        # use VASP default ENCUT
        self._config_dict["INCAR"].pop("ENCUT", None)

        if defaults["ISPIN"] == 1:
            self._config_dict["INCAR"].pop("MAGMOM", None)
        self._config_dict["INCAR"].update(defaults)

    @property
    def kpoints(self):
        """
        :return: Kpoints
        """
        return Kpoints.gamma_automatic()


class MVLNPTMDSet(MITMDSet):
    """
    Class for writing a vasp md run in NPT ensemble.

    Notes:
        To eliminate Pulay stress, the default ENCUT is set to a rather large
        value of ENCUT, which is 1.5 * ENMAX.
    """

    def __init__(
            self,
            structure,
            start_temp,
            end_temp,
            nsteps,
            time_step=2,
            spin_polarized=False,
            **kwargs
    ):
        r"""
        Args:
            structure (Structure): input structure.
            start_temp (int): Starting temperature.
            end_temp (int): Final temperature.
            nsteps(int): Number of time steps for simulations. NSW parameter.
            time_step (int): The time step for the simulation. The POTIM
                parameter. Defaults to 2fs.
            spin_polarized (bool): Whether to do spin polarized calculations.
                The ISPIN parameter. Defaults to False.
            **kwargs: Other kwargs supported by :class:`DictSet`.
        """
        user_incar_settings = kwargs.get("user_incar_settings", {})

        # NPT-AIMD default settings
        defaults = {
            "IALGO": 48,
            "ISIF": 3,
            "LANGEVIN_GAMMA": [10] * structure.ntypesp,
            "LANGEVIN_GAMMA_L": 1,
            "MDALGO": 3,
            "PMASS": 10,
            "PSTRESS": 0,
            "SMASS": 0,
        }

        defaults.update(user_incar_settings)
        kwargs["user_incar_settings"] = defaults

        super().__init__(
            structure, start_temp, end_temp, nsteps, time_step, spin_polarized, **kwargs
        )

        # Set NPT-AIMD ENCUT = 1.5 * VASP_default
        enmax = [self.potcar[i].keywords["ENMAX"] for i in range(structure.ntypesp)]
        encut = max(enmax) * 1.5
        self._config_dict["INCAR"]["ENCUT"] = encut


class MVLScanRelaxSet(MPRelaxSet):
    """
    Class for writing a relax input set using Strongly Constrained and
    Appropriately Normed (SCAN) semilocal density functional.

    Notes:
        1. This functional is only available from VASP.5.4.3 upwards.

        2. Meta-GGA calculations require POTCAR files that include
        information on the kinetic energy density of the core-electrons,
        i.e. "PBE_52" or "PBE_54". Make sure the POTCAR including the
        following lines (see VASP wiki for more details):

            $ grep kinetic POTCAR
            kinetic energy-density
            mkinetic energy-density pseudized
            kinetic energy density (partial)
    """

    def __init__(self, structure, **kwargs):
        r"""
        Args:
            structure (Structure): input structure.
            vdw (str): set "rVV10" to enable SCAN+rVV10, which is a versatile
                van der Waals density functional by combing the SCAN functional
                with the rVV10 non-local correlation functional.
            **kwargs: Other kwargs supported by :class:`DictSet`.
        """
        # choose PBE_52 unless the user specifies something else
        if kwargs.get("potcar_functional") or kwargs.get("user_potcar_functional"):
            super().__init__(structure, **kwargs)
        else:
            super().__init__(structure, user_potcar_functional="PBE_52", **kwargs)

        if self.potcar_functional not in ["PBE_52", "PBE_54"]:
            raise ValueError("SCAN calculations required PBE_52 or PBE_54!")

        updates = {
            "ADDGRID": True,
            "EDIFF": 1e-05,
            "EDIFFG": -0.05,
            "LASPH": True,
            "LDAU": False,
            "METAGGA": "SCAN",
            "NELM": 200,
        }

        if kwargs.get("vdw", "").lower() == "rvv10":
            updates["BPARAM"] = 15.7  # This is the correct BPARAM for SCAN+rVV10

        self._config_dict["INCAR"].update(updates)


class MPSurfaceSet(MVLSlabSet):
    """
    Input class for MP slab calcs, mostly to change parameters
    and defaults slightly
    """
    def __init__(self, structure, bulk=False, auto_dipole=None, **kwargs):

        # If not a bulk calc, turn get_locpot/auto_dipole on by default
        auto_dipole = auto_dipole or not bulk
        super(MPSurfaceSet, self).__init__(
            structure, bulk=bulk, auto_dipole=False, **kwargs)
        # This is a hack, but should be fixed when this is ported over to
        # pymatgen to account for vasp native dipole fix
        if auto_dipole:
            self._config_dict['INCAR'].update({"LDIPOL": True, "IDIPOL": 3})
            self.auto_dipole = True

    @property
    def incar(self):
        incar = super(MPSurfaceSet, self).incar

        # Determine LDAU based on slab chemistry without adsorbates
        ldau_elts = {'O', 'F'}
        if self.structure.site_properties.get("surface_properties"):
            non_adsorbate_elts = {
                s.specie.symbol for s in self.structure
                if not s.properties['surface_properties'] == 'adsorbate'}
        else:
            non_adsorbate_elts = {s.specie.symbol for s in self.structure}
        ldau = bool(non_adsorbate_elts & ldau_elts)

        # Should give better forces for optimization
        incar_config = {"EDIFFG": -0.05, "ENAUG": 4000, "IBRION": 1,
                        "POTIM": 1.0, "LDAU": ldau, "EDIFF": 1e-5, "ISYM": 0}
        incar.update(incar_config)
        incar.update(self.user_incar_settings)
        return incar


class LobsterSet(MPRelaxSet):
    """
    Input set to prepare VASP runs that can be digested by Lobster (See cohp.de)
    """

    CONFIG = _load_yaml_config("MPRelaxSet")

    def __init__(
            self,
            structure: Structure,
            isym: int = 0,
            ismear: int = -5,
            reciprocal_density: int = None,
            address_basis_file: str = None,
            user_supplied_basis: dict = None,
            user_potcar_settings: dict = {"W": "W_sv"},
            **kwargs
    ):
        """
        Args:
            structure (Structure): input structure.
            isym (int): ISYM entry for INCAR, only isym=-1 and isym=0 are allowed
            ismear (int): ISMEAR entry for INCAR, only ismear=-5 and ismear=0 are allowed
            reciprocal_density (int): density of k-mesh by reciprocal volume
            user_supplied_basis (dict): dict including basis functions for all elements in structure,
                e.g. {"Fe": "3d 3p 4s", "O": "2s 2p"}; if not supplied, a standard basis is used
            address_basis_file (str): address to a file similar to "BASIS_PBE_54_standaard.yaml"
                in pymatgen.io.lobster.lobster_basis
            **kwargs: Other kwargs supported by :class:`DictSet`.
        """
        warnings.warn(
            "Make sure that all parameters are okay! This is a brand new implementation."
        )

        if isym not in (-1, 0):
            raise ValueError("Lobster cannot digest WAVEFUNCTIONS with symmetry")
        if ismear not in (-5, 0):
            raise ValueError("Lobster usually works with ismear=-5 or ismear=0")

        # newest potcars are preferred
        # Choose PBE_54 unless the user specifies a different potcar_functional
        if kwargs.get("potcar_functional") or kwargs.get("user_potcar_functional"):
            super().__init__(structure, **kwargs)
        else:
            super().__init__(structure, user_potcar_functional="PBE_54", **kwargs)

        # reciprocal density
        if self.user_kpoints_settings is not None:
            if (not reciprocal_density or "reciprocal_density" not in self.user_kpoints_settings):
                # test, if this is okay
                self.reciprocal_density = 310
            else:
                self.reciprocal_density = (reciprocal_density or self.user_kpoints_settings["reciprocal_density"])
        else:
            if not reciprocal_density:
                # test, if this is okay
                self.reciprocal_density = 310
            else:
                self.reciprocal_density = reciprocal_density

        self.isym = isym
        self.ismear = ismear
        self.user_supplied_basis = user_supplied_basis
        self.address_basis_file = address_basis_file
        # predefined basis! Check if the basis is okay! (charge spilling and bandoverlaps!)
        if user_supplied_basis is None and address_basis_file is None:
            basis = Lobsterin.get_basis(
                structure=structure, potcar_symbols=self.potcar_symbols
            )
        elif address_basis_file is not None:
            basis = Lobsterin.get_basis(
                structure=structure,
                potcar_symbols=self.potcar_symbols,
                address_basis_file=address_basis_file,
            )
        elif user_supplied_basis is not None:
            # test if all elements from structure are in user_supplied_basis
            for atomtype in structure.symbol_set:
                if atomtype not in user_supplied_basis:
                    raise ValueError("There are no basis functions for the atom type " + str(atomtype))
            basis = [key + " " + value for key, value in user_supplied_basis.items()]

        lobsterin = Lobsterin(settingsdict={"basisfunctions": basis})
        nbands = lobsterin._get_nbands(structure=structure)

        update_dict = {
            "EDIFF": 1e-6,
            "NSW": 0,
            "LWAVE": True,
            "ISYM": isym,
            "NBANDS": nbands,
            "IBRION": -1,
            "ISMEAR": ismear,
            "LORBIT": 11,
            "ICHARG": 0,
            "ALGO": "Normal",
        }

        self._config_dict["INCAR"].update(update_dict)
        self._config_dict["KPOINTS"].update(
            {"reciprocal_density": self.reciprocal_density}
        )


def get_vasprun_outcar(path, parse_dos=True, parse_eigen=True):
    """
    :param path: Path to get the vasprun.xml and OUTCAR.
    :param parse_dos: Whether to parse dos. Defaults to True.
    :param parse_eigen: Whether to parse eigenvalue. Defaults to True.
    :return:
    """
    path = Path(path)
    vruns = list(glob.glob(str(path / "vasprun.xml*")))
    outcars = list(glob.glob(str(path / "OUTCAR*")))

    if len(vruns) == 0 or len(outcars) == 0:
        raise ValueError(
            "Unable to get vasprun.xml/OUTCAR from prev calculation in %s" % path
        )
    vsfile_fullpath = str(path / "vasprun.xml")
    outcarfile_fullpath = str(path / "OUTCAR")
    vsfile = vsfile_fullpath if vsfile_fullpath in vruns else sorted(vruns)[-1]
    outcarfile = (
        outcarfile_fullpath if outcarfile_fullpath in outcars else sorted(outcars)[-1]
    )
    return (
        Vasprun(vsfile, parse_dos=parse_dos, parse_eigen=parse_eigen),
        Outcar(outcarfile),
    )


def get_structure_from_prev_run(vasprun, outcar=None):
    """
    Process structure from previous run.

    Args:
        vasprun (Vasprun): Vasprun that contains the final structure
            from previous run.
        outcar (Outcar): Outcar that contains the magnetization info from
            previous run.

    Returns:
        Returns the magmom-decorated structure that can be passed to get
        Vasp input files, e.g. get_kpoints.
    """
    structure = vasprun.final_structure

    site_properties = {}
    # magmom
    if vasprun.is_spin:
        if outcar and outcar.magnetization:
            site_properties.update({"magmom": [i["tot"] for i in outcar.magnetization]})
        else:
            site_properties.update({"magmom": vasprun.parameters["MAGMOM"]})
    # ldau
    if vasprun.parameters.get("LDAU", False):
        for k in ("LDAUU", "LDAUJ", "LDAUL"):
            vals = vasprun.incar[k]
            m = {}
            l_val = []
            s = 0
            for site in structure:
                if site.specie.symbol not in m:
                    m[site.specie.symbol] = vals[s]
                    s += 1
                l_val.append(m[site.specie.symbol])
            if len(l_val) == len(structure):
                site_properties.update({k.lower(): l_val})
            else:
                raise ValueError(
                    "length of list {} not the same as" "structure".format(l_val)
                )

    return structure.copy(site_properties=site_properties)


def standardize_structure(structure, sym_prec=0.1, international_monoclinic=True):
    """
    Get the symmetrically standardized structure.

    Args:
        structure (Structure): The structure.
        sym_prec (float): Tolerance for symmetry finding for standardization.
        international_monoclinic (bool): Whether to use international
            convention (vs Curtarolo) for monoclinic. Defaults True.

    Returns:
        The symmetrized structure.
    """
    sym_finder = SpacegroupAnalyzer(structure, symprec=sym_prec)
    new_structure = sym_finder.get_primitive_standard_structure(
        international_monoclinic=international_monoclinic
    )

    # the primitive structure finding has had several bugs in the past
    # defend through validation
    vpa_old = structure.volume / structure.num_sites
    vpa_new = new_structure.volume / new_structure.num_sites

    if abs(vpa_old - vpa_new) / vpa_old > 0.02:
        raise ValueError(
            "Standardizing cell failed! VPA old: {}, VPA new: {}".format(
                vpa_old, vpa_new
            )
        )

    sm = StructureMatcher()
    if not sm.fit(structure, new_structure):
        raise ValueError("Standardizing cell failed! Old structure doesn't match new.")

    return new_structure


class BadInputSetWarning(UserWarning):
    """
    Warning class for bad but legal inputs.
    """

    pass


def batch_write_input(
        structures,
        vasp_input_set=MPRelaxSet,
        output_dir=".",
        make_dir_if_not_present=True,
        subfolder=None,
        sanitize=False,
        include_cif=False,
        potcar_spec=False,
        zip_output=False,
        **kwargs
):
    """
    Batch write vasp input for a sequence of structures to
    output_dir, following the format output_dir/{group}/{formula}_{number}.

    Args:
        structures ([Structure]): Sequence of Structures.
        vasp_input_set (VaspInputSet): VaspInputSet class that creates
            vasp input files from structures. Note that a class should be
            supplied. Defaults to MPRelaxSet.
        output_dir (str): Directory to output files. Defaults to current
            directory ".".
        make_dir_if_not_present (bool): Create the directory if not present.
            Defaults to True.
        subfolder (callable): Function to create subdirectory name from
            structure. Defaults to simply "formula_count".
        sanitize (bool): Boolean indicating whether to sanitize the
            structure before writing the VASP input files. Sanitized output
            are generally easier for viewing and certain forms of analysis.
            Defaults to False.
        include_cif (bool): Whether to output a CIF as well. CIF files are
            generally better supported in visualization programs.
        potcar_spec (bool): Instead of writing the POTCAR, write a "POTCAR.spec".
                This is intended to help sharing an input set with people who might
                not have a license to specific Potcar files. Given a "POTCAR.spec",
                the specific POTCAR file can be re-generated using pymatgen with the
                "generate_potcar" function in the pymatgen CLI.
        zip_output (bool): If True, output will be zipped into a file with the
            same name as the InputSet (e.g., MPStaticSet.zip)
        **kwargs: Additional kwargs are passed to the vasp_input_set class
            in addition to structure.
    """
    output_dir = Path(output_dir)
    for i, s in enumerate(structures):
        formula = re.sub(r"\s+", "", s.formula)
        if subfolder is not None:
            subdir = subfolder(s)
            d = output_dir / subdir
        else:
            d = output_dir / "{}_{}".format(formula, i)
        if sanitize:
            s = s.copy(sanitize=True)
        v = vasp_input_set(s, **kwargs)
        v.write_input(
            str(d),
            make_dir_if_not_present=make_dir_if_not_present,
            include_cif=include_cif,
            potcar_spec=potcar_spec,
            zip_output=zip_output,
        )


_dummy_structure = Structure([1, 0, 0, 0, 1, 0, 0, 0, 1], ['I'], [[0, 0, 0]],
                             site_properties={"magmom": [[0, 0, 1]]})

class MPSurfaceSet(MVLSlabSet):
    """
    Input class for MP slab calcs, mostly to change parameters
    and defaults slightly
    """
    def __init__(self, structure, bulk=False, auto_dipole=None, **kwargs):

        # If not a bulk calc, turn get_locpot/auto_dipole on by default
        auto_dipole = auto_dipole or not bulk
        super(MPSurfaceSet, self).__init__(
            structure, bulk=bulk, auto_dipole=False, **kwargs)
        # This is a hack, but should be fixed when this is ported over to
        # pymatgen to account for vasp native dipole fix
        if auto_dipole:
            self._config_dict['INCAR'].update({"LDIPOL": True, "IDIPOL": 3})
            self.auto_dipole = True

    @property
    def incar(self):
        incar = super(MPSurfaceSet, self).incar

        # Determine LDAU based on slab chemistry without adsorbates
        ldau_elts = {'O', 'F'}
        if self.structure.site_properties.get("surface_properties"):
            non_adsorbate_elts = {
                s.specie.symbol for s in self.structure
                if not s.properties['surface_properties'] == 'adsorbate'}
        else:
            non_adsorbate_elts = {s.specie.symbol for s in self.structure}
        ldau = bool(non_adsorbate_elts & ldau_elts)

        # Should give better forces for optimization
        incar_config = {"EDIFFG": -0.05, "ENAUG": 4000, "IBRION": 2,
                        "POTIM": 1.0, "LDAU": ldau, "EDIFF": 1e-5, "ISYM": 0}
        incar.update(incar_config)
        incar.update(self.user_incar_settings)
<<<<<<< HEAD
        return incar
=======
        return incar
        v.write_input(
            str(d),
            make_dir_if_not_present=make_dir_if_not_present,
            include_cif=include_cif,
            potcar_spec=potcar_spec,
            zip_output=zip_output,
        )


_dummy_structure = Structure(
    [1, 0, 0, 0, 1, 0, 0, 0, 1],
    ["I"],
    [[0, 0, 0]],
    site_properties={"magmom": [[0, 0, 1]]},
)
>>>>>>> 96bc998f
<|MERGE_RESOLUTION|>--- conflicted
+++ resolved
@@ -1021,10 +1021,7 @@
                     kpoints = Kpoints.gamma_automatic(kpoints.kpts[0])
         return kpoints
 
-<<<<<<< HEAD
-=======
-
->>>>>>> 96bc998f
+
     def override_from_prev_calc(self, prev_calc_dir='.', **kwargs):
         """
         Update the input set to include settings from a previous calculation.
@@ -1078,64 +1075,6 @@
         input_set = cls(_dummy_structure, **kwargs)
         return input_set.override_from_prev_calc(prev_calc_dir=prev_calc_dir, **kwargs)
 
-<<<<<<< HEAD
-
-class MPScanStaticSet(MPScanRelaxSet):
-    """
-    Creates input files for a static calculation using the SCAN metaGGA functional.
-    """
-
-    def __init__(
-            self,
-            structure,
-            bandgap=0,
-            prev_incar=None,
-            lepsilon=False,
-            lcalcpol=False,
-            **kwargs
-    ):
-        """
-        Args:
-            structure (Structure): Structure from previous run.
-            bandgap (float): Bandgap of the structure in eV. The bandgap is used to
-                    compute the appropriate k-point density and determine the
-                    smearing settings.
-            prev_incar (Incar): Incar file from previous run.
-            lepsilon (bool): Whether to add static dielectric calculation
-            lcalcpol (bool): Whether to turn on evaluation of the Berry phase approximations
-                for electronic polarization.
-            **kwargs: kwargs supported by MPScanRelaxSet.
-        """
-        super().__init__(structure, bandgap, **kwargs)
-        if isinstance(prev_incar, str):
-            prev_incar = Incar.from_file(prev_incar)
-
-        self.prev_incar = prev_incar
-        self.kwargs = kwargs
-        self.lepsilon = lepsilon
-        self.lcalcpol = lcalcpol
-
-    @property
-    def incar(self):
-        """
-        :return: Incar
-        """
-        parent_incar = super().incar
-        incar = (
-            Incar(self.prev_incar)
-            if self.prev_incar is not None
-            else Incar(parent_incar)
-        )
-
-        incar.update(
-            {
-                "LREAL": False,
-                "NSW": 0,
-                "LORBIT": 11,
-                "LVHAR": True,
-            }
-        )
-=======
 class LinearResponseUSet(MPRelaxSet):
     def __init__(self, structure, prev_incar=None, prev_kpoints=None,
                  lepsilon=False, lcalcpol=False, reciprocal_density=100,
@@ -1178,7 +1117,6 @@
             {"IBRION": -1, "ISMEAR": -5, "LAECHG": True, "LCHARG": True,
              "LORBIT": 11, "LVHAR": True, "LWAVE": False, "NSW": 0,
              "ICHARG": 0, "ALGO": "Normal"})
->>>>>>> 96bc998f
 
         if self.lepsilon:
             incar["IBRION"] = 8
@@ -1197,10 +1135,6 @@
         if self.lcalcpol:
             incar["LCALCPOL"] = True
 
-<<<<<<< HEAD
-        for k in list(self.kwargs.get("user_incar_settings", {}).keys()):
-            # For user specified settings, override
-=======
         for k, v in settings.items():
             if k == "MAGMOM":
                 mag = []
@@ -1225,18 +1159,12 @@
         for k in ["MAGMOM", "NUPDOWN"] + list(self.kwargs.get(
                 "user_incar_settings", {}).keys()):
             # For these parameters as well as user specified settings, override
->>>>>>> 96bc998f
             # the incar settings.
             if parent_incar.get(k, None) is not None:
                 incar[k] = parent_incar[k]
             else:
                 incar.pop(k, None)
 
-<<<<<<< HEAD
-        return incar
-
-    def override_from_prev_calc(self, prev_calc_dir="."):
-=======
         # This is the method that should be changed - we don't want LDAU to update?
         # if incar.get('LDAU'):
         #     u = incar.get('LDAUU', [])
@@ -1282,7 +1210,6 @@
         return kpoints
 
     def override_from_prev_calc(self, prev_calc_dir='.'):
->>>>>>> 96bc998f
         """
         Update the input set to include settings from a previous calculation.
 
@@ -1296,15 +1223,6 @@
         vasprun, outcar = get_vasprun_outcar(prev_calc_dir)
 
         self.prev_incar = vasprun.incar
-<<<<<<< HEAD
-
-        self._structure = get_structure_from_prev_run(vasprun, outcar)
-
-        return self
-
-    @classmethod
-    def from_prev_calc(cls, prev_calc_dir, **kwargs):
-=======
         self.prev_kpoints = vasprun.kpoints
 
         if self.standardize:
@@ -1326,7 +1244,6 @@
 
     @classmethod
     def from_prev_calc(cls, prev_calc_dir,  **kwargs):
->>>>>>> 96bc998f
         """
         Generate a set of Vasp input files for static calculations from a
         directory of previous Vasp run.
@@ -1334,18 +1251,131 @@
         Args:
             prev_calc_dir (str): Directory containing the outputs(
                 vasprun.xml and OUTCAR) of previous vasp run.
-<<<<<<< HEAD
-            **kwargs: All kwargs supported by MPScanStaticSet, other than prev_incar
-                which is determined from the prev_calc_dir.
-=======
             **kwargs: All kwargs supported by MPStaticSet, other than prev_incar
                 and prev_structure and prev_kpoints which are determined from
                 the prev_calc_dir.
->>>>>>> 96bc998f
         """
         input_set = cls(_dummy_structure, **kwargs)
         return input_set.override_from_prev_calc(prev_calc_dir=prev_calc_dir)
 
+
+
+class MPScanStaticSet(MPScanRelaxSet):
+    """
+    Creates input files for a static calculation using the SCAN metaGGA functional.
+    """
+
+    def __init__(
+            self,
+            structure,
+            bandgap=0,
+            prev_incar=None,
+            lepsilon=False,
+            lcalcpol=False,
+            **kwargs
+    ):
+        """
+        Args:
+            structure (Structure): Structure from previous run.
+            bandgap (float): Bandgap of the structure in eV. The bandgap is used to
+                    compute the appropriate k-point density and determine the
+                    smearing settings.
+            prev_incar (Incar): Incar file from previous run.
+            lepsilon (bool): Whether to add static dielectric calculation
+            lcalcpol (bool): Whether to turn on evaluation of the Berry phase approximations
+                for electronic polarization.
+            **kwargs: kwargs supported by MPScanRelaxSet.
+        """
+        super().__init__(structure, bandgap, **kwargs)
+        if isinstance(prev_incar, str):
+            prev_incar = Incar.from_file(prev_incar)
+
+        self.prev_incar = prev_incar
+        self.kwargs = kwargs
+        self.lepsilon = lepsilon
+        self.lcalcpol = lcalcpol
+
+    @property
+    def incar(self):
+        """
+        :return: Incar
+        """
+        parent_incar = super().incar
+        incar = (
+            Incar(self.prev_incar)
+            if self.prev_incar is not None
+            else Incar(parent_incar)
+        )
+
+        incar.update(
+            {
+                "LREAL": False,
+                "NSW": 0,
+                "LORBIT": 11,
+                "LVHAR": True,
+            }
+        )
+
+        if self.lepsilon:
+            incar["IBRION"] = 8
+            incar["LEPSILON"] = True
+
+            # LPEAD=T: numerical evaluation of overlap integral prevents
+            # LRF_COMMUTATOR errors and can lead to better expt. agreement
+            # but produces slightly different results
+            incar["LPEAD"] = True
+
+            # Note that DFPT calculations MUST unset NSW. NSW = 0 will fail
+            # to output ionic.
+            incar.pop("NSW", None)
+            incar.pop("NPAR", None)
+
+        if self.lcalcpol:
+            incar["LCALCPOL"] = True
+
+        for k in list(self.kwargs.get("user_incar_settings", {}).keys()):
+            # For user specified settings, override
+            # the incar settings.
+            if parent_incar.get(k, None) is not None:
+                incar[k] = parent_incar[k]
+            else:
+                incar.pop(k, None)
+
+        return incar
+
+    def override_from_prev_calc(self, prev_calc_dir="."):
+        """
+        Update the input set to include settings from a previous calculation.
+
+        Args:
+            prev_calc_dir (str): The path to the previous calculation directory.
+
+        Returns:
+            The input set with the settings (structure, k-points, incar, etc)
+            updated using the previous VASP run.
+        """
+        vasprun, outcar = get_vasprun_outcar(prev_calc_dir)
+
+        self.prev_incar = vasprun.incar
+
+        self._structure = get_structure_from_prev_run(vasprun, outcar)
+
+        return self
+
+    @classmethod
+    def from_prev_calc(cls, prev_calc_dir, **kwargs):
+        """
+        Generate a set of Vasp input files for static calculations from a
+        directory of previous Vasp run.
+
+        Args:
+            prev_calc_dir (str): Directory containing the outputs(
+                vasprun.xml and OUTCAR) of previous vasp run.
+            **kwargs: All kwargs supported by MPScanStaticSet, other than prev_incar
+                which is determined from the prev_calc_dir.
+        """
+        input_set = cls(_dummy_structure, **kwargs)
+        return input_set.override_from_prev_calc(prev_calc_dir=prev_calc_dir)
 
 
 class MPHSEBSSet(MPHSERelaxSet):
@@ -3241,9 +3271,6 @@
                         "POTIM": 1.0, "LDAU": ldau, "EDIFF": 1e-5, "ISYM": 0}
         incar.update(incar_config)
         incar.update(self.user_incar_settings)
-<<<<<<< HEAD
-        return incar
-=======
         return incar
         v.write_input(
             str(d),
@@ -3259,5 +3286,4 @@
     ["I"],
     [[0, 0, 0]],
     site_properties={"magmom": [[0, 0, 1]]},
-)
->>>>>>> 96bc998f
+)