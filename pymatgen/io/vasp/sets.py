--- conflicted
+++ resolved
@@ -1032,11 +1032,8 @@
                     kpoints = Kpoints.gamma_automatic(kpoints.kpts[0])
         return kpoints
 
-<<<<<<< HEAD
-    def override_from_prev_calc(self, prev_calc_dir='.', **kwargs):
-=======
+
     def override_from_prev_calc(self, prev_calc_dir="."):
->>>>>>> 3bc649e6
         """
         Update the input set to include settings from a previous calculation.
 
@@ -2971,7 +2968,6 @@
         if sanitize:
             s = s.copy(sanitize=True)
         v = vasp_input_set(s, **kwargs)
-<<<<<<< HEAD
         v.write_input(str(d), make_dir_if_not_present=make_dir_if_not_present,
                       include_cif=include_cif)
 
@@ -3016,7 +3012,6 @@
         incar.update(incar_config)
         incar.update(self.user_incar_settings)
         return incar
-=======
         v.write_input(
             str(d),
             make_dir_if_not_present=make_dir_if_not_present,
@@ -3031,5 +3026,4 @@
     ["I"],
     [[0, 0, 0]],
     site_properties={"magmom": [[0, 0, 1]]},
-)
->>>>>>> 3bc649e6
+)