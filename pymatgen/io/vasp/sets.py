--- conflicted
+++ resolved
@@ -3426,10 +3426,6 @@
         )
 
 
-<<<<<<< HEAD
-_dummy_structure = Structure([1, 0, 0, 0, 1, 0, 0, 0, 1], ['I'], [[0, 0, 0]],
-                             site_properties={"magmom": [[0, 0, 1]]})
-=======
 _dummy_structure = Structure(
     [1, 0, 0, 0, 1, 0, 0, 0, 1],
     ["I"],
@@ -3489,5 +3485,4 @@
 
     if not inplace:
         return new_struct
-    return None
->>>>>>> 89378b7d
+    return None