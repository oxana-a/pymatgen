--- conflicted
+++ resolved
@@ -1010,11 +1010,7 @@
                     kpoints = Kpoints.gamma_automatic(kpoints.kpts[0])
         return kpoints
 
-<<<<<<< HEAD
     def override_from_prev_calc(self, prev_calc_dir='.', **kwargs):
-=======
-    def override_from_prev_calc(self, prev_calc_dir="."):
->>>>>>> c7a322b1
         """
         Update the input set to include settings from a previous calculation.
 
@@ -2973,7 +2969,6 @@
         )
 
 
-<<<<<<< HEAD
 _dummy_structure = Structure([1, 0, 0, 0, 1, 0, 0, 0, 1], ['I'], [[0, 0, 0]],
                              site_properties={"magmom": [[0, 0, 1]]})
 
@@ -3013,12 +3008,4 @@
                         "POTIM": 1.0, "LDAU": ldau, "EDIFF": 1e-5, "ISYM": 0}
         incar.update(incar_config)
         incar.update(self.user_incar_settings)
-        return incar
-=======
-_dummy_structure = Structure(
-    [1, 0, 0, 0, 1, 0, 0, 0, 1],
-    ["I"],
-    [[0, 0, 0]],
-    site_properties={"magmom": [[0, 0, 1]]},
-)
->>>>>>> c7a322b1
+        return incar