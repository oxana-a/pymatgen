# coding: utf-8
# Copyright (c) Pymatgen Development Team.
# Distributed under the terms of the MIT License.

"""
This module defines the VaspInputSet abstract base class and a concrete
implementation for the parameters developed and tested by the core team
of pymatgen, including the Materials Virtual Lab, Materials Project and the MIT
high throughput project.  The basic concept behind an input set is to specify
a scheme to generate a consistent set of VASP inputs from a structure
without further user intervention. This ensures comparability across
runs.

Read the following carefully before implementing new input sets:

1. 99% of what needs to be done can be done by specifying user_incar_settings
   to override some of the defaults of various input sets. Unless there is an
   extremely good reason to add a new set, DO NOT add one. E.g., if you want
   to turn the hubbard U off, just set "LDAU": False as a user_incar_setting.
2. All derivative input sets should inherit from one of the usual MPRelaxSet or
   MITRelaxSet, and proper superclass delegation should be used where possible.
   In particular, you are not supposed to implement your own as_dict or
   from_dict for derivative sets unless you know what you are doing.
   Improper overriding the as_dict and from_dict protocols is the major
   cause of implementation headaches. If you need an example, look at how the
   MPStaticSet or MPNonSCFSets are constructed.

The above are recommendations. The following are UNBREAKABLE rules:

1. All input sets must take in a structure or list of structures as the first
   argument.
2. user_incar_settings, user_kpoints_settings and user_<whatever>_settings are
   ABSOLUTE. Any new sets you implement must obey this. If a user wants to
   override your settings, you assume he knows what he is doing. Do not
   magically override user supplied settings. You can issue a warning if you
   think the user is wrong.
3. All input sets must save all supplied args and kwargs as instance variables.
   E.g., self.my_arg = my_arg and self.kwargs = kwargs in the __init__. This
   ensures the as_dict and from_dict work correctly.
"""

import abc
import re
import os
import glob
import shutil
import warnings
from itertools import chain
from copy import deepcopy
from pathlib import Path
from typing import List, Union, Optional
import numpy as np
from monty.serialization import loadfn
from monty.io import zopen
from monty.dev import deprecated
from zipfile import ZipFile
from hashlib import md5

from pymatgen.core.periodic_table import Specie, Element
from pymatgen.core.structure import Structure
from pymatgen.io.vasp.inputs import Incar, Poscar, Potcar, Kpoints, VaspInput
from pymatgen.io.vasp.outputs import Vasprun, Outcar
from pymatgen.io.lobster import Lobsterin
from monty.json import MSONable
from pymatgen.symmetry.analyzer import SpacegroupAnalyzer
from pymatgen.symmetry.bandstructure import HighSymmKpath
from pymatgen.analysis.structure_matcher import StructureMatcher
from pymatgen.core.sites import PeriodicSite

__author__ = (
    "Shyue Ping Ong, Wei Chen, Will Richards, Geoffroy Hautier, " "Anubhav Jain"
)
__copyright__ = "Copyright 2011, The Materials Project"
__version__ = "1.0"
__maintainer__ = "Shyue Ping Ong"
__email__ = "shyuep@gmail.com"
__date__ = "May 28 2016"

MODULE_DIR = Path(__file__).resolve().parent


class VaspInputSet(MSONable, metaclass=abc.ABCMeta):
    """
    Base class representing a set of Vasp input parameters with a structure
    supplied as init parameters. Typically, you should not inherit from this
    class. Start from DictSet or MPRelaxSet or MITRelaxSet.
    """

    @property
    @abc.abstractmethod
    def incar(self):
        """Incar object"""
        pass

    @property
    @abc.abstractmethod
    def kpoints(self):
        """Kpoints object"""
        pass

    @property
    @abc.abstractmethod
    def poscar(self):
        """Poscar object"""
        pass

    @property
    def potcar_symbols(self):
        """
        List of POTCAR symbols.
        """
        elements = self.poscar.site_symbols
        potcar_symbols = []
        settings = self._config_dict["POTCAR"]

        if isinstance(settings[elements[-1]], dict):
            for el in elements:
                potcar_symbols.append(settings[el]["symbol"] if el in settings else el)
        else:
            for el in elements:
                potcar_symbols.append(settings.get(el, el))

        return potcar_symbols

    @property
    def potcar(self):
        """
        Potcar object.
        """
        potcar = Potcar(self.potcar_symbols, functional=self.potcar_functional)
        validate_potcar_hash(potcar)
        return potcar

    @property  # type: ignore
    @deprecated(message="Use the get_vasp_input() method instead.")
    def all_input(self):
        """
        Returns all input files as a dict of {filename: vasp object}

        Returns:
            dict of {filename: object}, e.g., {'INCAR': Incar object, ...}
        """
        return {
            "INCAR": self.incar,
            "KPOINTS": self.kpoints,
            "POSCAR": self.poscar,
            "POTCAR": self.potcar,
        }

    def get_vasp_input(self) -> VaspInput:
        """

        Returns:
            VaspInput
        """
        return VaspInput(
            incar=self.incar,
            kpoints=self.kpoints,
            poscar=self.poscar,
            potcar=self.potcar,
        )

    def write_input(self, output_dir, make_dir_if_not_present=True, include_cif=False):
        """
        Writes a set of VASP input to a directory.

        Args:
            output_dir (str): Directory to output the VASP input files
            make_dir_if_not_present (bool): Set to True if you want the
                directory (and the whole path) to be created if it is not
                present.
            include_cif (bool): Whether to write a CIF file in the output
                directory for easier opening by VESTA.
        """
        vinput = self.get_vasp_input()
        vinput.write_input(output_dir, make_dir_if_not_present=make_dir_if_not_present)
        if include_cif:
            s = vinput["POSCAR"].structure
            fname = Path(output_dir) / ("%s.cif" % re.sub(r"\s", "", s.formula))
            s.to(filename=fname)

    def write_spec(self, filename=None, readme=None):
        """
        Write a set of the VASP input files to a zip file, WITHOUT the Potcar
        file. The Potcar file will instead be written as a "POTCAR.spec". This is
        intended to help sharing an input set with people who might not have a license
        to specific Potcar files.

        Given a "POTCAR.spec", the specific POTCAR file can be re-generated using
        pymatgen with the "generate_potcar" function in the pymatgen CLI when set
        up with a corresponding directory of POTCAR files.

        Args:
            filename (str): Filename to output as zip file, will default to name
            of input set.
            readme (str): Additional file to include as README
        """

        if not filename:
            filename = self.__class__.__name__ + "_spec.zip"
        if not filename.endswith(".zip"):
            filename += ".zip"

        with ZipFile(filename, "w") as zip:
            zip.writestr("INCAR", str(self.incar))
            zip.writestr("POSCAR", str(self.poscar))
            zip.writestr("KPOINTS", str(self.kpoints))
            zip.writestr("POTCAR.spec", "\n".join(self.potcar_symbols))
            if readme:
                zip.writestr("README", readme)
            # TODO: should write transformations.json also where appropriate
            # cannot import TransformedStructure due to circular import

    def as_dict(self, verbosity=2):
        """
        Args:
            verbosity: Verbosity for generated dict. If 1, structure is
            excluded.

        Returns:
            MSONable dict
        """
        d = MSONable.as_dict(self)
        if verbosity == 1:
            d.pop("structure", None)
        return d


def _load_yaml_config(fname):
    config = loadfn(str(MODULE_DIR / ("%s.yaml" % fname)))
    config["INCAR"].update(loadfn(str(MODULE_DIR / "VASPIncarBase.yaml")))
    return config


class DictSet(VaspInputSet):
    """
    Concrete implementation of VaspInputSet that is initialized from a dict
    settings. This allows arbitrary settings to be input. In general,
    this is rarely used directly unless there is a source of settings in yaml
    format (e.g., from a REST interface). It is typically used by other
    VaspInputSets for initialization.

    Special consideration should be paid to the way the MAGMOM initialization
    for the INCAR is done. The initialization differs depending on the type of
    structure and the configuration settings. The order in which the magmom is
    determined is as follows:

    1. If the site itself has a magmom setting, that is used.
    2. If the species on the site has a spin setting, that is used.
    3. If the species itself has a particular setting in the config file, that
       is used, e.g., Mn3+ may have a different magmom than Mn4+.
    4. Lastly, the element symbol itself is checked in the config file. If
       there are no settings, VASP's default of 0.6 is used.
    """

    def __init__(
        self,
        structure,
        config_dict,
        files_to_transfer=None,
        user_incar_settings=None,
        user_kpoints_settings=None,
        user_potcar_settings=None,
        constrain_total_magmom=False,
        sort_structure=True,
        potcar_functional=None,
        user_potcar_functional=None,
        force_gamma=False,
        reduce_structure=None,
        vdw=None,
        use_structure_charge=False,
        standardize=False,
        sym_prec=0.1,
        international_monoclinic=True,
    ):
        """
        Args:
            structure (Structure): The Structure to create inputs for.
            config_dict (dict): The config dictionary to use.
            files_to_transfer (dict): A dictionary of {filename: filepath}. This
                allows the transfer of files from a previous calculation.
            user_incar_settings (dict): User INCAR settings. This allows a user
                to override INCAR settings, e.g., setting a different MAGMOM for
                various elements or species. Note that in the new scheme,
                ediff_per_atom and hubbard_u are no longer args. Instead, the
                config_dict supports EDIFF_PER_ATOM and EDIFF keys. The former
                scales with # of atoms, the latter does not. If both are
                present, EDIFF is preferred. To force such settings, just supply
                user_incar_settings={"EDIFF": 1e-5, "LDAU": False} for example.
                The keys 'LDAUU', 'LDAUJ', 'LDAUL' are special cases since
                pymatgen defines different values depending on what anions are
                present in the structure, so these keys can be defined in one
                of two ways, e.g. either {"LDAUU":{"O":{"Fe":5}}} to set LDAUU
                for Fe to 5 in an oxide, or {"LDAUU":{"Fe":5}} to set LDAUU to
                5 regardless of the input structure.

                If a None value is given, that key is unset. For example,
                {"ENCUT": None} will remove ENCUT from the incar settings.
            user_kpoints_settings (dict or Kpoints): Allow user to override kpoints
                setting by supplying a dict E.g., {"reciprocal_density": 1000}.
                User can also supply Kpoints object. Default is None.
            user_potcar_settings (dict: Allow user to override POTCARs. E.g.,
                {"Gd": "Gd_3"}. This is generally not recommended. Default is None.
            constrain_total_magmom (bool): Whether to constrain the total magmom
                (NUPDOWN in INCAR) to be the sum of the expected MAGMOM for all
                species. Defaults to False.
            sort_structure (bool): Whether to sort the structure (using the
                default sort order of electronegativity) before generating input
                files. Defaults to True, the behavior you would want most of the
                time. This ensures that similar atomic species are grouped
                together.
            user_potcar_functional (str): Functional to use. Default (None) is to use
                the functional in the config dictionary. Valid values:
                "PBE", "PBE_52", "PBE_54", "LDA", "LDA_52", "LDA_54", "PW91",
                "LDA_US", "PW91_US".
            force_gamma (bool): Force gamma centered kpoint generation. Default
                (False) is to use the Automatic Density kpoint scheme, which
                will use the Gamma centered generation scheme for hexagonal
                cells, and Monkhorst-Pack otherwise.
            reduce_structure (None/str): Before generating the input files,
                generate the reduced structure. Default (None), does not
                alter the structure. Valid values: None, "niggli", "LLL".
            vdw: Adds default parameters for van-der-Waals functionals supported
                by VASP to INCAR. Supported functionals are: DFT-D2, undamped
                DFT-D3, DFT-D3 with Becke-Jonson damping, Tkatchenko-Scheffler,
                Tkatchenko-Scheffler with iterative Hirshfeld partitioning,
                MBD@rSC, dDsC, Dion's vdW-DF, DF2, optPBE, optB88, optB86b and
                rVV10.
            use_structure_charge (bool): If set to True, then the public
                variable used for setting the overall charge of the
                structure (structure.charge) is used to set the NELECT
                variable in the INCAR
                Default is False (structure's overall charge is not used)
            standardize (float): Whether to standardize to a primitive standard
                cell. Defaults to False.
            sym_prec (float): Tolerance for symmetry finding.
            international_monoclinic (bool): Whether to use international convention
                (vs Curtarolo) for monoclinic. Defaults True.
        """
        if reduce_structure:
            structure = structure.get_reduced_structure(reduce_structure)
        if sort_structure:
            structure = structure.get_sorted_structure()

        self._structure = structure
        self._config_dict = deepcopy(config_dict)
        self.files_to_transfer = files_to_transfer or {}
        self.constrain_total_magmom = constrain_total_magmom
        self.sort_structure = sort_structure
        self.force_gamma = force_gamma
        self.reduce_structure = reduce_structure
        self.user_incar_settings = user_incar_settings or {}
        self.user_kpoints_settings = user_kpoints_settings or {}
        self.user_potcar_settings = user_potcar_settings
        self.vdw = vdw.lower() if vdw is not None else None
        self.use_structure_charge = use_structure_charge
        self.standardize = standardize
        self.sym_prec = sym_prec
        self.international_monoclinic = international_monoclinic

        if (
            self.user_incar_settings.get("KSPACING")
            and user_kpoints_settings is not None
        ):
            warnings.warn(
                "You have specified KSPACING and also supplied kpoints "
                "settings. KSPACING only has effect when there is no "
                "KPOINTS file. Since both settings were given, pymatgen"
                "will generate a KPOINTS file and ignore KSPACING."
                "Remove the `user_kpoints_settings` argument to enable KSPACING.",
                BadInputSetWarning,
            )

        if self.vdw:
            vdw_par = loadfn(str(MODULE_DIR / "vdW_parameters.yaml"))
            try:
                self._config_dict["INCAR"].update(vdw_par[self.vdw])
            except KeyError:
                raise KeyError(
                    "Invalid or unsupported van-der-Waals "
                    "functional. Supported functionals are "
                    "%s." % vdw_par.keys()
                )
        # read the POTCAR_FUNCTIONAL from the .yaml
        self.potcar_functional = self._config_dict.get("POTCAR_FUNCTIONAL", "PBE")

        if potcar_functional is not None and user_potcar_functional is not None:
            raise ValueError(
                "Received both 'potcar_functional' and "
                "'user_potcar_functional arguments. 'potcar_functional "
                "is deprecated."
            )
        if potcar_functional:
            warnings.warn(
                "'potcar_functional' argument is deprecated. Use "
                "'user_potcar_functional' instead.",
                DeprecationWarning,
            )
            self.potcar_functional = potcar_functional
        elif user_potcar_functional:
            self.potcar_functional = user_potcar_functional

        # warn if a user is overriding POTCAR_FUNCTIONAL
        if self.potcar_functional != self._config_dict.get("POTCAR_FUNCTIONAL"):
            warnings.warn(
                "Overriding the POTCAR functional is generally not recommended "
                " as it significantly affect the results of calculations and "
                "compatibility with other calculations done with the same "
                "input set. Note that some POTCAR symbols specified in "
                "the configuration file may not be available in the selected "
                "functional.",
                BadInputSetWarning,
            )

        if self.user_potcar_settings:
            warnings.warn(
                "Overriding POTCARs is generally not recommended as it "
                "significantly affect the results of calculations and "
                "compatibility with other calculations done with the same "
                "input set. In many instances, it is better to write a "
                "subclass of a desired input set and override the POTCAR in "
                "the subclass to be explicit on the differences.",
                BadInputSetWarning,
            )
            for k, v in self.user_potcar_settings.items():
                self._config_dict["POTCAR"][k] = v

    @property
    def structure(self) -> Structure:
        """
        :return: Structure
        """
        if self.standardize and self.sym_prec:
            return standardize_structure(
                self._structure,
                sym_prec=self.sym_prec,
                international_monoclinic=self.international_monoclinic,
            )
        else:
            return self._structure

    @property
    def incar(self) -> Incar:
        """
        :return: Incar
        """
        settings = dict(self._config_dict["INCAR"])
        for k, v in self.user_incar_settings.items():
            if v is None:
                try:
                    del settings[k]
                except KeyError:
                    settings[k] = v
            elif k == "KSPACING" and self.user_kpoints_settings != {}:
                pass  # Ignore KSPACING if user_kpoints_settings are given
            else:
                settings[k] = v
        structure = self.structure
        incar = Incar()
        comp = structure.composition
        elements = sorted(
            [el for el in comp.elements if comp[el] > 0], key=lambda e: e.X
        )
        most_electroneg = elements[-1].symbol
        poscar = Poscar(structure)
        hubbard_u = settings.get("LDAU", False)

        for k, v in settings.items():
            if k == "MAGMOM":
                mag = []
                for site in structure:
                    if hasattr(site, "magmom"):
                        mag.append(site.magmom)
                    elif hasattr(site.specie, "spin"):
                        mag.append(site.specie.spin)
                    elif str(site.specie) in v:
                        mag.append(v.get(str(site.specie)))
                    else:
                        mag.append(v.get(site.specie.symbol, 0.6))
                incar[k] = mag
            elif k in ("LDAUU", "LDAUJ", "LDAUL"):
                if hubbard_u:
<<<<<<< HEAD
                    if isinstance(v, dict):
                        if hasattr(structure[0], k.lower()):
                            m = dict([(site.specie.symbol, getattr(site, k.lower()))
                                      for site in structure])
                            incar[k] = [m[sym] for sym in poscar.site_symbols]
                        # lookup specific LDAU if specified for most_electroneg atom
                        elif isinstance(v, dict) and \
                                most_electroneg in v.keys() and \
                                isinstance(v[most_electroneg], dict):
                            incar[k] = [v[most_electroneg].get(sym, 0)
                                        for sym in poscar.site_symbols]
                        # else, use fallback LDAU value if it exists
                        else:
                            incar[k] = [v.get(sym, 0)
                                        if isinstance(v.get(sym, 0), (float, int))
                                        else 0 for sym in poscar.site_symbols]
=======
                    if hasattr(structure[0], k.lower()):
                        m = dict(
                            [
                                (site.specie.symbol, getattr(site, k.lower()))
                                for site in structure
                            ]
                        )
                        incar[k] = [m[sym] for sym in poscar.site_symbols]
                    # lookup specific LDAU if specified for most_electroneg atom
                    elif most_electroneg in v.keys() and isinstance(
                        v[most_electroneg], dict
                    ):
                        incar[k] = [
                            v[most_electroneg].get(sym, 0)
                            for sym in poscar.site_symbols
                        ]
                    # else, use fallback LDAU value if it exists
                    else:
                        incar[k] = [
                            v.get(sym, 0)
                            if isinstance(v.get(sym, 0), (float, int))
                            else 0
                            for sym in poscar.site_symbols
                        ]
>>>>>>> 55035997
            elif k.startswith("EDIFF") and k != "EDIFFG":
                if "EDIFF" not in settings and k == "EDIFF_PER_ATOM":
                    incar["EDIFF"] = float(v) * structure.num_sites
                else:
                    incar["EDIFF"] = float(settings["EDIFF"])
            else:
                incar[k] = v
<<<<<<< HEAD
        has_u = False
        if ["LDAUU"] in list(incar.keys()):
            has_u = hubbard_u and sum(incar['LDAUU']) > 0
=======

        has_u = hubbard_u and sum(incar["LDAUU"]) > 0
>>>>>>> 55035997
        if has_u:
            # modify LMAXMIX if LSDA+U and you have d or f electrons
            # note that if the user explicitly sets LMAXMIX in settings it will
            # override this logic.
            if "LMAXMIX" not in settings.keys():
                # contains f-electrons
                if any([el.Z > 56 for el in structure.composition]):
                    incar["LMAXMIX"] = 6
                # contains d-electrons
                elif any([el.Z > 20 for el in structure.composition]):
                    incar["LMAXMIX"] = 4
        else:
            for key in list(incar.keys()):
                if key.startswith("LDAU"):
                    del incar[key]

        if self.constrain_total_magmom:
            nupdown = sum([mag if abs(mag) > 0.6 else 0 for mag in incar["MAGMOM"]])
            incar["NUPDOWN"] = nupdown

        if self.use_structure_charge:
            incar["NELECT"] = self.nelect

        # Ensure adequate number of KPOINTS are present for the tetrahedron
        # method (ISMEAR=-5). If KSPACING is in the INCAR file the number
        # of kpoints is not known before calling VASP, but a warning is raised
        # when the KSPACING value is > 0.5 (2 reciprocal Angstrom).
        # An error handler in Custodian is available to
        # correct overly large KSPACING values (small number of kpoints)
        # if necessary.
        # if "KSPACING" not in self.user_incar_settings.keys():
        if self.kpoints is not None:
            if np.product(self.kpoints.kpts) < 4 and incar.get("ISMEAR", 0) == -5:
                incar["ISMEAR"] = 0

        if self.user_incar_settings.get("KSPACING", 0) > 0.5 and incar.get(
            "ISMEAR", 0 == -5
        ):
            warnings.warn(
                "Large KSPACING value detected with ISMEAR = -5. Ensure that VASP "
                "generates an adequate number of KPOINTS, lower KSPACING, or "
                "set ISMEAR = 0",
                BadInputSetWarning,
            )

        if all([k.is_metal for k in structure.composition.keys()]):
            if incar.get("NSW", 0) > 0 and incar.get("ISMEAR", 1) < 1:
                warnings.warn(
                    "Relaxation of likely metal with ISMEAR < 1 "
                    "detected. Please see VASP recommendations on "
                    "ISMEAR for metals.",
                    BadInputSetWarning,
                )

        return incar

    @property
    def poscar(self) -> Poscar:
        """
        :return: Poscar
        """
        return Poscar(self.structure)

    @property
    def nelect(self) -> float:
        """
        Gets the default number of electrons for a given structure.
        """
        # if structure is not sorted this can cause problems, so must take
        # care to remove redundant symbols when counting electrons
        site_symbols = list(set(self.poscar.site_symbols))
        structure = self.structure
        nelect = 0.0
        for ps in self.potcar:
            if ps.element in site_symbols:
                site_symbols.remove(ps.element)
                nelect += (
                    structure.composition.element_composition[ps.element] * ps.ZVAL
                )

        if self.use_structure_charge:
            return nelect - structure.charge
        else:
            return nelect

    @property
    def kpoints(self) -> Union[Kpoints, None]:
        """
        Returns a KPOINTS file using the fully automated grid method. Uses
        Gamma centered meshes for hexagonal cells and Monk grids otherwise.

        If KSPACING is set in user_incar_settings (or the INCAR file), no
        file is created because VASP will automatically generate the kpoints.

        Algorithm:
            Uses a simple approach scaling the number of divisions along each
            reciprocal lattice vector proportional to its length.
        """
        # Return None if KSPACING is present in the INCAR, because this will
        # cause VASP to generate the kpoints automatically
        if self.user_incar_settings.get("KSPACING") or self._config_dict["INCAR"].get(
            "KSPACING"
        ):
            if self.user_kpoints_settings == {}:
                return None

        settings = self.user_kpoints_settings or self._config_dict.get("KPOINTS")

        if isinstance(settings, Kpoints):
            return settings

        # Return None if KSPACING is present in the INCAR, because this will
        # cause VASP to generate the kpoints automatically
        if (
            self.user_incar_settings.get("KSPACING")
            and self.user_kpoints_settings == {}
        ):
            return None

        # If grid_density is in the kpoints_settings use
        # Kpoints.automatic_density
        if settings.get("grid_density"):
            return Kpoints.automatic_density(
                self.structure, int(settings["grid_density"]), self.force_gamma
            )

        # If reciprocal_density is in the kpoints_settings use
        # Kpoints.automatic_density_by_vol
        elif settings.get("reciprocal_density"):
            return Kpoints.automatic_density_by_vol(
                self.structure, int(settings["reciprocal_density"]), self.force_gamma
            )

        # If length is in the kpoints_settings use Kpoints.automatic
        elif settings.get("length"):
            return Kpoints.automatic(settings["length"])

        # Raise error. Unsure of which kpoint generation to use
        else:
            raise ValueError(
                "Invalid KPoint Generation algo : Supported Keys are "
                "grid_density: for Kpoints.automatic_density generation, "
                "reciprocal_density: for KPoints.automatic_density_by_vol "
                "generation, and length  : for Kpoints.automatic generation"
            )

    def __str__(self):
        return self.__class__.__name__

    def __repr__(self):
        return self.__class__.__name__

    def write_input(
        self,
        output_dir: str,
        make_dir_if_not_present: bool = True,
        include_cif: bool = False,
    ):
        """
        Writes out all input to a directory.

        :param output_dir: Name of output dir.
        :param make_dir_if_not_present: Makes the directory if it does not
            exist.
        :param include_cif: Whether to include a CIF file for easier reading.
        :return:
        """
        super().write_input(
            output_dir=output_dir,
            make_dir_if_not_present=make_dir_if_not_present,
            include_cif=include_cif,
        )
        for k, v in self.files_to_transfer.items():
            with zopen(v, "rb") as fin, zopen(str(Path(output_dir) / k), "wb") as fout:
                shutil.copyfileobj(fin, fout)


class MITRelaxSet(DictSet):
    """
    Standard implementation of VaspInputSet utilizing parameters in the MIT
    High-throughput project.
    The parameters are chosen specifically for a high-throughput project,
    which means in general pseudopotentials with fewer electrons were chosen.

    Please refer::

        A Jain, G. Hautier, C. Moore, S. P. Ong, C. Fischer, T. Mueller,
        K. A. Persson, G. Ceder. A high-throughput infrastructure for density
        functional theory calculations. Computational Materials Science,
        2011, 50(8), 2295-2310. doi:10.1016/j.commatsci.2011.02.023
    """

    CONFIG = _load_yaml_config("MITRelaxSet")

    def __init__(self, structure, **kwargs):
        """
        :param structure: Structure
        :param kwargs: Same as those supported by DictSet.
        """
        super().__init__(structure, MITRelaxSet.CONFIG, **kwargs)
        self.kwargs = kwargs


class MPRelaxSet(DictSet):
    """
    Implementation of VaspInputSet utilizing parameters in the public
    Materials Project. Typically, the pseudopotentials chosen contain more
    electrons than the MIT parameters, and the k-point grid is ~50% more dense.
    The LDAUU parameters are also different due to the different psps used,
    which result in different fitted values.
    """

    CONFIG = _load_yaml_config("MPRelaxSet")

    def __init__(self, structure, **kwargs):
        """
        :param structure: Structure
        :param kwargs: Same as those supported by DictSet.
        """
        super().__init__(structure, MPRelaxSet.CONFIG, **kwargs)
        self.kwargs = kwargs


class MPScanRelaxSet(DictSet):
    """
    Class for writing a relax input set using Strongly Constrained and
    Appropriately Normed (SCAN) semilocal density functional.

    Notes:
        1. This functional is only available from VASP.5.4.3 upwards.

        2. Meta-GGA calculations require POTCAR files that include
        information on the kinetic energy density of the core-electrons,
        i.e. "PBE_52" or "PBE_54". Make sure the POTCARs include the
        following lines (see VASP wiki for more details):

            $ grep kinetic POTCAR
            kinetic energy-density
            mkinetic energy-density pseudized
            kinetic energy density (partial)
    """

    CONFIG = _load_yaml_config("MPSCANRelaxSet")

    def __init__(self, structure, bandgap=0, **kwargs):
        """
        Args:
            structure (Structure): Input structure.
            bandgap (int): Bandgap of the structure in eV. The bandgap is used to
                    compute the appropriate k-point density and determine the
                    smearing settings.

                    Metallic systems (default, bandgap = 0) use a KSPACING value of 0.22
                    and Methfessel-Paxton order 2 smearing (ISMEAR=2, SIGMA=0.2).

                    Non-metallic systems (bandgap > 0) use the tetrahedron smearing
                    method (ISMEAR=-5, SIGMA=0.05). The KSPACING value is
                    calculated from the bandgap via Eqs. 25 and 29 of Wisesa, McGill,
                    and Mueller [1] (see References). Note that if 'user_incar_settings'
                    or 'user_kpoints_settings' override KSPACING, the calculation from
                    bandgap is not performed.

            vdw (str): set "rVV10" to enable SCAN+rVV10, which is a versatile
                    van der Waals density functional by combing the SCAN functional
                    with the rVV10 non-local correlation functional. rvv10 is the only
                    dispersion correction available for SCAN at this time.
            **kwargs: Same as those supported by DictSet.

        References:
            [1] P. Wisesa, K.A. McGill, T. Mueller, Efficient generation of
            generalized Monkhorst-Pack grids through the use of informatics,
            Phys. Rev. B. 93 (2016) 1–10. doi:10.1103/PhysRevB.93.155109.
        """
        super().__init__(structure, MPScanRelaxSet.CONFIG, **kwargs)
        self.bandgap = bandgap
        self.kwargs = kwargs

        if self.potcar_functional not in ["PBE_52", "PBE_54"]:
            raise ValueError("SCAN calculations require PBE_52 or PBE_54!")

        # self.kwargs.get("user_incar_settings", {
        updates = {}
        # select the KSPACING and smearing parameters based on the bandgap
        if self.bandgap == 0:
            updates["KSPACING"] = 0.22
            updates["SIGMA"] = 0.2
            updates["ISMEAR"] = 2
        else:
            rmin = 25.22 - 1.87 * bandgap  # Eq. 25
            kspacing = 2 * np.pi * 1.0265 / (rmin - 1.0183)  # Eq. 29
            # cap the KSPACING at a max of 0.44, per internal benchmarking
            if kspacing > 0.44:
                kspacing = 0.44
            updates["KSPACING"] = kspacing
            updates["ISMEAR"] = -5
            updates["SIGMA"] = 0.05

        # Don't overwrite things the user has supplied
        if kwargs.get("user_incar_settings", {}).get("KSPACING"):
            del updates["KSPACING"]

        if kwargs.get("user_incar_settings", {}).get("ISMEAR"):
            del updates["ISMEAR"]

        if kwargs.get("user_incar_settings", {}).get("SIGMA"):
            del updates["SIGMA"]

        if self.vdw:
            if self.vdw != "rvv10":
                warnings.warn(
                    "Use of van der waals functionals other than rVV10 "
                    "with SCAN is not supported at this time. "
                )
                # delete any vdw parameters that may have been added to the INCAR
                vdw_par = loadfn(str(MODULE_DIR / "vdW_parameters.yaml"))
                for k, v in vdw_par[self.vdw].items():
                    try:
                        del self._config_dict["INCAR"][k]
                    except KeyError:
                        pass

        self._config_dict["INCAR"].update(updates)


class MPMetalRelaxSet(MPRelaxSet):
    """
    Implementation of VaspInputSet utilizing parameters in the public
    Materials Project, but with tuning for metals. Key things are a denser
    k point density, and a
    """

    CONFIG = _load_yaml_config("MPRelaxSet")

    def __init__(self, structure, **kwargs):
        """
        :param structure: Structure
        :param kwargs: Same as those supported by DictSet.
        """
        super().__init__(structure, **kwargs)
        self._config_dict["INCAR"].update({"ISMEAR": 1, "SIGMA": 0.2})
        self._config_dict["KPOINTS"].update({"reciprocal_density": 200})
        self.kwargs = kwargs


class MPHSERelaxSet(DictSet):
    """
    Same as the MPRelaxSet, but with HSE parameters.
    """

    CONFIG = _load_yaml_config("MPHSERelaxSet")

    def __init__(self, structure, **kwargs):
        """
        :param structure: Structure
        :param kwargs: Same as those supported by DictSet.
        """
        super().__init__(structure, MPHSERelaxSet.CONFIG, **kwargs)
        self.kwargs = kwargs




class MPStaticSet(MPRelaxSet):
    """
    Creates input files for a static calculation.
    """

    def __init__(
        self,
        structure,
        prev_incar=None,
        prev_kpoints=None,
        lepsilon=False,
        lcalcpol=False,
        reciprocal_density=100,
        small_gap_multiply=None,
        **kwargs
    ):
        """
        Args:
            structure (Structure): Structure from previous run.
            prev_incar (Incar): Incar file from previous run.
            prev_kpoints (Kpoints): Kpoints from previous run.
            lepsilon (bool): Whether to add static dielectric calculation
            reciprocal_density (int): For static calculations, we usually set the
                reciprocal density by volume. This is a convenience arg to change
                that, rather than using user_kpoints_settings. Defaults to 100,
                which is ~50% more than that of standard relaxation calculations.
            small_gap_multiply ([float, float]): If the gap is less than
                1st index, multiply the default reciprocal_density by the 2nd
                index.
            **kwargs: kwargs supported by MPRelaxSet.
        """
        super().__init__(structure, **kwargs)
        if isinstance(prev_incar, str):
            prev_incar = Incar.from_file(prev_incar)
        if isinstance(prev_kpoints, str):
            prev_kpoints = Kpoints.from_file(prev_kpoints)

        self.prev_incar = prev_incar
        self.prev_kpoints = prev_kpoints
        self.reciprocal_density = reciprocal_density
        self.kwargs = kwargs
        self.lepsilon = lepsilon
        self.lcalcpol = lcalcpol
        self.small_gap_multiply = small_gap_multiply

    @property
    def incar(self):
        """
        :return: Incar
        """
        parent_incar = super().incar
        incar = (
            Incar(self.prev_incar)
            if self.prev_incar is not None
            else Incar(parent_incar)
        )

        incar.update(
            {
                "IBRION": -1,
                "ISMEAR": -5,
                "LAECHG": True,
                "LCHARG": True,
                "LORBIT": 11,
                "LVHAR": True,
                "LWAVE": False,
                "NSW": 0,
                "ICHARG": 0,
                "ALGO": "Normal",
            }
        )

        if self.lepsilon:
            incar["IBRION"] = 8
            incar["LEPSILON"] = True

            # LPEAD=T: numerical evaluation of overlap integral prevents
            # LRF_COMMUTATOR errors and can lead to better expt. agreement
            # but produces slightly different results
            incar["LPEAD"] = True

            # Note that DFPT calculations MUST unset NSW. NSW = 0 will fail
            # to output ionic.
            incar.pop("NSW", None)
            incar.pop("NPAR", None)

        if self.lcalcpol:
            incar["LCALCPOL"] = True

        for k in ["MAGMOM", "NUPDOWN"] + list(
            self.kwargs.get("user_incar_settings", {}).keys()
        ):
            # For these parameters as well as user specified settings, override
            # the incar settings.
            if parent_incar.get(k, None) is not None:
                incar[k] = parent_incar[k]
            else:
                incar.pop(k, None)

        # use new LDAUU when possible b/c the Poscar might have changed
        # representation
        if incar.get("LDAU"):
            u = incar.get("LDAUU", [])
            j = incar.get("LDAUJ", [])
            if sum([u[x] - j[x] for x, y in enumerate(u)]) > 0:
                for tag in ("LDAUU", "LDAUL", "LDAUJ"):
                    incar.update({tag: parent_incar[tag]})
            # ensure to have LMAXMIX for GGA+U static run
            if "LMAXMIX" not in incar:
                incar.update({"LMAXMIX": parent_incar["LMAXMIX"]})

        # Compare ediff between previous and staticinputset values,
        # choose the tighter ediff
        incar["EDIFF"] = min(incar.get("EDIFF", 1), parent_incar["EDIFF"])
        return incar

    @property
    def kpoints(self) -> Optional[Kpoints]:
        """
        :return: Kpoints
        """
        self._config_dict["KPOINTS"]["reciprocal_density"] = self.reciprocal_density
        kpoints = super().kpoints

        # Prefer to use k-point scheme from previous run
        # except for when lepsilon = True is specified
        if kpoints is not None:
            if self.prev_kpoints and self.prev_kpoints.style != kpoints.style:
                if (self.prev_kpoints.style == Kpoints.supported_modes.Monkhorst) and (
                    not self.lepsilon
                ):
                    k_div = [kp + 1 if kp % 2 == 1 else kp for kp in kpoints.kpts[0]]
                    kpoints = Kpoints.monkhorst_automatic(k_div)
                else:
                    kpoints = Kpoints.gamma_automatic(kpoints.kpts[0])
        return kpoints

    def override_from_prev_calc(self, prev_calc_dir='.', **kwargs):
        """
        Update the input set to include settings from a previous calculation.

        Args:
            prev_calc_dir (str): The path to the previous calculation directory.

        Returns:
            The input set with the settings (structure, k-points, incar, etc)
            updated using the previous VASP run.
        """
        vasprun, outcar = get_vasprun_outcar(prev_calc_dir)

        self.prev_incar = vasprun.incar
        self.prev_kpoints = vasprun.kpoints

        if self.standardize:
            warnings.warn(
                "Use of standardize=True with from_prev_run is not "
                "recommended as there is no guarantee the copied "
                "files will be appropriate for the standardized "
                "structure."
            )

        if not kwargs.get("structure", False):
            self._structure = get_structure_from_prev_run(vasprun, outcar)
        else:
            self._structure = kwargs.get("structure")

        # multiply the reciprocal density if needed
        if self.small_gap_multiply:
            gap = vasprun.eigenvalue_band_properties[0]
            if gap <= self.small_gap_multiply[0]:
                self.reciprocal_density = (
                    self.reciprocal_density * self.small_gap_multiply[1]
                )

        return self

    @classmethod
    def from_prev_calc(cls, prev_calc_dir, **kwargs):
        """
        Generate a set of Vasp input files for static calculations from a
        directory of previous Vasp run.

        Args:
            prev_calc_dir (str): Directory containing the outputs(
                vasprun.xml and OUTCAR) of previous vasp run.
            **kwargs: All kwargs supported by MPStaticSet, other than prev_incar
                and prev_structure and prev_kpoints which are determined from
                the prev_calc_dir.
        """
        input_set = cls(_dummy_structure, **kwargs)
        return input_set.override_from_prev_calc(prev_calc_dir=prev_calc_dir, **kwargs)

class LinearResponseUSet(MPRelaxSet):
    def __init__(self, structure, prev_incar=None, prev_kpoints=None,
                 lepsilon=False, lcalcpol=False, reciprocal_density=100,
                 small_gap_multiply=None, **kwargs):
        super().__init__(structure, **kwargs)
        if isinstance(prev_incar, str):
            prev_incar = Incar.from_file(prev_incar)
        if isinstance(prev_kpoints, str):
            prev_kpoints = Kpoints.from_file(prev_kpoints)

        self.prev_incar = prev_incar
        self.prev_kpoints = prev_kpoints
        self.reciprocal_density = reciprocal_density
        self.kwargs = kwargs
        self.lepsilon = lepsilon
        self.lcalcpol = lcalcpol
        self.small_gap_multiply = small_gap_multiply

    @property
    def incar(self):
        parent_incar = super().incar
        print(parent_incar)
        settings = dict(self._config_dict["INCAR"])
        settings.pop("LDAUU")
        settings.pop("LDAUJ")
        settings.pop("LDAUL")

        structure = self.structure
        comp = structure.composition
        elements = sorted([el for el in comp.elements if comp[el] > 0],
                          key=lambda e: e.X)
        most_electroneg = elements[-1].symbol
        poscar = Poscar(structure)
        hubbard_u = settings.get("LDAU", False)

        incar = Incar(self.prev_incar) if self.prev_incar is not None else \
            Incar(parent_incar)

        incar.update(
            {"IBRION": -1, "ISMEAR": -5, "LAECHG": True, "LCHARG": True,
             "LORBIT": 11, "LVHAR": True, "LWAVE": False, "NSW": 0,
             "ICHARG": 0, "ALGO": "Normal"})

        if self.lepsilon:
            incar["IBRION"] = 8
            incar["LEPSILON"] = True

            # LPEAD=T: numerical evaluation of overlap integral prevents
            # LRF_COMMUTATOR errors and can lead to better expt. agreement
            # but produces slightly different results
            incar["LPEAD"] = True

            # Note that DFPT calculations MUST unset NSW. NSW = 0 will fail
            # to output ionic.
            incar.pop("NSW", None)
            incar.pop("NPAR", None)

        if self.lcalcpol:
            incar["LCALCPOL"] = True

        for k, v in settings.items():
            if k == "MAGMOM":
                mag = []
                for site in structure:
                    if hasattr(site, 'magmom'):
                        mag.append(site.magmom)
                    elif hasattr(site.specie, 'spin'):
                        mag.append(site.specie.spin)
                    elif str(site.specie) in v:
                        mag.append(v.get(str(site.specie)))
                    else:
                        mag.append(v.get(site.specie.symbol, 0.6))
                incar[k] = mag
            elif k.startswith("EDIFF") and k != "EDIFFG":
                if "EDIFF" not in settings and k == "EDIFF_PER_ATOM":
                    incar["EDIFF"] = float(v) * structure.num_sites
                else:
                    incar["EDIFF"] = float(settings["EDIFF"])
            else:
                incar[k] = v

        for k in ["MAGMOM", "NUPDOWN"] + list(self.kwargs.get(
                "user_incar_settings", {}).keys()):
            # For these parameters as well as user specified settings, override
            # the incar settings.
            if parent_incar.get(k, None) is not None:
                incar[k] = parent_incar[k]
            else:
                incar.pop(k, None)

        # This is the method that should be changed - we don't want LDAU to update?
        # if incar.get('LDAU'):
        #     u = incar.get('LDAUU', [])
        #     j = incar.get('LDAUJ', [])
        #     if sum([u[x] - j[x] for x, y in enumerate(u)]) > 0:
        #         for tag in ('LDAUU', 'LDAUL', 'LDAUJ'):
        #             incar.update({tag: parent_incar[tag]})
        #     # ensure to have LMAXMIX for GGA+U static run
        #     if "LMAXMIX" not in incar:
        #         incar.update({"LMAXMIX": parent_incar["LMAXMIX"]})

        # Compare ediff between previous and staticinputset values,
        # choose the tighter ediff

        incar["EDIFF"] = min(incar.get("EDIFF", 1), parent_incar["EDIFF"])
        if self.kwargs.get("user_incar_settings")["LDAUU"]:
            print(1)
            incar["LDAUL"] = self.kwargs.get("user_incar_settings")["LDAUL"]
            incar["LDAUU"] = self.kwargs.get("user_incar_settings")["LDAUU"]
            incar["LDAUJ"] = self.kwargs.get("user_incar_settings")["LDAUJ"]
            incar["LDAU"] = self.kwargs.get("user_incar_settings")["LDAU"]
            incar["LDAUTYPE"] = self.kwargs.get("user_incar_settings")["LDAUTYPE"]
            incar["LDAUPRINT"] = self.kwargs.get("user_incar_settings")["LDAUPRINT"]
            incar["LORBIT"] = self.kwargs.get("user_incar_settings")["LORBIT"]

        return incar
    @property
    def kpoints(self):
        self._config_dict["KPOINTS"]["reciprocal_density"] = \
            self.reciprocal_density
        kpoints = super().kpoints

        # Prefer to use k-point scheme from previous run
        # except for when lepsilon = True is specified
        if self.prev_kpoints and self.prev_kpoints.style != kpoints.style:
            if (self.prev_kpoints.style == Kpoints.supported_modes.Monkhorst) \
                    and (not self.lepsilon):
                k_div = [kp + 1 if kp % 2 == 1 else kp
                         for kp in kpoints.kpts[0]]
                kpoints = Kpoints.monkhorst_automatic(k_div)
            else:
                kpoints = Kpoints.gamma_automatic(kpoints.kpts[0])
        return kpoints

    def override_from_prev_calc(self, prev_calc_dir='.'):
        """
        Update the input set to include settings from a previous calculation.

        Args:
            prev_calc_dir (str): The path to the previous calculation directory.

        Returns:
            The input set with the settings (structure, k-points, incar, etc)
            updated using the previous VASP run.
        """
        vasprun, outcar = get_vasprun_outcar(prev_calc_dir)

        self.prev_incar = vasprun.incar
        self.prev_kpoints = vasprun.kpoints

        if self.standardize:
            warnings.warn("Use of standardize=True with from_prev_run is not "
                          "recommended as there is no guarantee the copied "
                          "files will be appropriate for the standardized "
                          "structure.")

        self._structure = get_structure_from_prev_run(vasprun, outcar)

        # multiply the reciprocal density if needed
        if self.small_gap_multiply:
            gap = vasprun.eigenvalue_band_properties[0]
            if gap <= self.small_gap_multiply[0]:
                self.reciprocal_density = (self.reciprocal_density *
                                           self.small_gap_multiply[1])

        return self

    @classmethod
    def from_prev_calc(cls, prev_calc_dir,  **kwargs):
        """
        Generate a set of Vasp input files for static calculations from a
        directory of previous Vasp run.

        Args:
            prev_calc_dir (str): Directory containing the outputs(
                vasprun.xml and OUTCAR) of previous vasp run.
            **kwargs: All kwargs supported by MPStaticSet, other than prev_incar
                and prev_structure and prev_kpoints which are determined from
                the prev_calc_dir.
        """
        input_set = cls(_dummy_structure, **kwargs)
        return input_set.override_from_prev_calc(prev_calc_dir=prev_calc_dir)



class MPHSEBSSet(MPHSERelaxSet):
    """
    Implementation of a VaspInputSet for HSE band structure computations.
    Remember that HSE band structures must be self-consistent in VASP. A
    band structure along symmetry lines for instance needs BOTH a uniform
    grid with appropriate weights AND a path along the lines with weight 0.

    Thus, the "Uniform" mode is just like regular static SCF but allows
    adding custom kpoints (e.g., corresponding to known VBM/CBM) to the
    uniform grid that have zero weight (e.g., for better gap estimate).

    The "Gap" mode behaves just like the "Uniform" mode, however, if starting
    from a previous calculation, the VBM and CBM k-points will automatically
    be added to ``added_kpoints``.

    The "Line" mode is just like Uniform mode, but additionally adds
    k-points along symmetry lines with zero weight.
    """

    def __init__(
        self,
        structure,
        user_incar_settings=None,
        added_kpoints=None,
        mode="Gap",
        reciprocal_density=None,
        copy_chgcar=True,
        kpoints_line_density=20,
        **kwargs
    ):
        """
        Args:
            structure (Structure): Structure to compute
            user_incar_settings (dict): A dict specifying additional incar
                settings
            added_kpoints (list): a list of kpoints (list of 3 number list)
                added to the run. The k-points are in fractional coordinates
            mode (str): "Line" - generate k-points along symmetry lines for
                bandstructure. "Uniform" - generate uniform k-points grid.
            reciprocal_density (int): k-point density to use for uniform mesh.
            copy_chgcar (bool): Whether to copy the CHGCAR of a previous run.
            kpoints_line_density (int): k-point density for high symmetry lines
            **kwargs (dict): Any other parameters to pass into DictSet.
        """
        super().__init__(structure, **kwargs)
        self.user_incar_settings = user_incar_settings or {}
        self._config_dict["INCAR"].update(
            {
                "NSW": 0,
                "ISMEAR": 0,
                "SIGMA": 0.05,
                "ISYM": 3,
                "LCHARG": False,
                "NELMIN": 5,
            }
        )
        self.added_kpoints = added_kpoints if added_kpoints is not None else []
        self.mode = mode

        if (
            not reciprocal_density
            or "reciprocal_density" not in self.user_kpoints_settings
        ):
            self.reciprocal_density = 50
        else:
            self.reciprocal_density = (
                reciprocal_density or self.user_kpoints_settings["reciprocal_density"]
            )

        self.kpoints_line_density = kpoints_line_density
        self.copy_chgcar = copy_chgcar

    @property
    def kpoints(self) -> Kpoints:
        """
        :return: Kpoints
        """
        kpts = []  # type: List[Union[int, float, None]]
        weights = []  # type: List[Union[float, None]]
        all_labels = []  # type: List[Union[str, None]]
        structure = self.structure

        # for both modes, include the Uniform mesh w/standard weights
        grid = Kpoints.automatic_density_by_vol(structure, self.reciprocal_density).kpts
        ir_kpts = SpacegroupAnalyzer(structure, symprec=0.1).get_ir_reciprocal_mesh(
            grid[0]
        )
        for k in ir_kpts:
            kpts.append(k[0])
            weights.append(int(k[1]))
            all_labels.append(None)

        # for both modes, include any user-added kpoints w/zero weight
        for k in self.added_kpoints:
            kpts.append(k)
            weights.append(0.0)
            all_labels.append("user-defined")

        # for line mode only, add the symmetry lines w/zero weight
        if self.mode.lower() == "line":
            kpath = HighSymmKpath(structure)
            frac_k_points, labels = kpath.get_kpoints(
                line_density=self.kpoints_line_density, coords_are_cartesian=False
            )

            for k in range(len(frac_k_points)):
                kpts.append(frac_k_points[k])
                weights.append(0.0)
                all_labels.append(labels[k])

        comment = (
            "HSE run along symmetry lines"
            if self.mode.lower() == "line"
            else "HSE run on uniform grid"
        )

        return Kpoints(
            comment=comment,
            style=Kpoints.supported_modes.Reciprocal,
            num_kpts=len(kpts),
            kpts=kpts,
            kpts_weights=weights,
            labels=all_labels,
        )

    def override_from_prev_calc(self, prev_calc_dir="."):
        """
        Update the input set to include settings from a previous calculation.

        Args:
            prev_calc_dir (str): The path to the previous calculation directory.

        Returns:
            The input set with the settings (structure, k-points, incar, etc)
            updated using the previous VASP run.
        """
        vasprun, outcar = get_vasprun_outcar(prev_calc_dir)

        self._structure = get_structure_from_prev_run(vasprun, outcar)

        # note: recommend not standardizing the cell because we want to retain
        # k-points
        if self.standardize:
            warnings.warn(
                "Use of standardize=True with from_prev_calc is not "
                "recommended as there is no guarantee the copied "
                "files will be appropriate for the standardized "
                "structure."
            )

        if self.mode.lower() == "gap":
            added_kpoints = []

            bs = vasprun.get_band_structure()
            vbm, cbm = bs.get_vbm()["kpoint"], bs.get_cbm()["kpoint"]
            if vbm:
                added_kpoints.append(vbm.frac_coords)
            if cbm:
                added_kpoints.append(cbm.frac_coords)

            self.added_kpoints.extend(added_kpoints)

        files_to_transfer = {}
        if self.copy_chgcar:
            chgcars = sorted(glob.glob(str(Path(prev_calc_dir) / "CHGCAR*")))
            if chgcars:
                files_to_transfer["CHGCAR"] = str(chgcars[-1])

        self.files_to_transfer.update(files_to_transfer)

        return self

    @classmethod
    def from_prev_calc(cls, prev_calc_dir, **kwargs):
        """
        Generate a set of Vasp input files for HSE calculations from a
        directory of previous Vasp run.

        Args:
            prev_calc_dir (str): Directory containing the outputs
                (vasprun.xml and OUTCAR) of previous vasp run.
            **kwargs: All kwargs supported by MPHSEBSStaticSet, other than
                prev_structure which is determined from the previous calc dir.
        """
        input_set = cls(_dummy_structure, **kwargs)
        return input_set.override_from_prev_calc(prev_calc_dir=prev_calc_dir)


class MPNonSCFSet(MPRelaxSet):
    """
    Init a MPNonSCFSet. Typically, you would use the classmethod
    from_prev_calc to initialize from a previous SCF run.
    """

    def __init__(
        self,
        structure,
        prev_incar=None,
        mode="line",
        nedos=2001,
        reciprocal_density=100,
        sym_prec=0.1,
        kpoints_line_density=20,
        optics=False,
        copy_chgcar=True,
        nbands_factor=1.2,
        small_gap_multiply=None,
        **kwargs
    ):
        """
        Args:
            structure (Structure): Structure to compute
            prev_incar (Incar/string): Incar file from previous run.
            mode (str): Line, Uniform or Boltztrap mode supported.
            nedos (int): nedos parameter. Default to 2001.
            reciprocal_density (int): density of k-mesh by reciprocal
                volume (defaults to 100)
            sym_prec (float): Symmetry precision (for Uniform mode).
            kpoints_line_density (int): Line density for Line mode.
            optics (bool): whether to add dielectric function
            copy_chgcar: Whether to copy the old CHGCAR when starting from a
                previous calculation.
            nbands_factor (float): Multiplicative factor for NBANDS when starting
                from a previous calculation. Choose a higher number if you are
                doing an LOPTICS calculation.
            small_gap_multiply ([float, float]): When starting from a previous
                calculation, if the gap is less than 1st index, multiply the default
                reciprocal_density by the 2nd index.
            **kwargs: kwargs supported by MPRelaxSet.
        """
        super().__init__(structure, **kwargs)
        if isinstance(prev_incar, str):
            prev_incar = Incar.from_file(prev_incar)
        self.prev_incar = prev_incar
        self.kwargs = kwargs
        self.nedos = nedos
        self.reciprocal_density = reciprocal_density
        self.sym_prec = sym_prec
        self.kpoints_line_density = kpoints_line_density
        self.optics = optics
        self.mode = mode.lower()
        self.copy_chgcar = copy_chgcar
        self.nbands_factor = nbands_factor
        self.small_gap_multiply = small_gap_multiply

        if self.mode.lower() not in ["line", "uniform", "boltztrap"]:
            raise ValueError(
                "Supported modes for NonSCF runs are 'Line', "
                "'Uniform' and 'Boltztrap!"
            )

        if (self.mode.lower() != "uniform" or nedos < 2000) and optics:
            warnings.warn(
                "It is recommended to use Uniform mode with a high "
                "NEDOS for optics calculations."
            )

    @property
    def incar(self) -> Incar:
        """
        :return: Incar
        """
        incar = super().incar
        if self.prev_incar is not None:
            incar.update({k: v for k, v in self.prev_incar.items()})

        # Overwrite necessary INCAR parameters from previous runs
        incar.update(
            {
                "IBRION": -1,
                "LCHARG": False,
                "LORBIT": 11,
                "LWAVE": False,
                "NSW": 0,
                "ISYM": 0,
                "ICHARG": 11,
            }
        )

        if self.mode.lower() == "uniform":
            # use tetrahedron method for DOS and optics calculations
            incar.update({"ISMEAR": -5})
        else:
            # if line mode, can't use ISMEAR=-5; also use small sigma to avoid
            # partial occupancies for small band gap materials.
            # finally, explicit k-point generation (needed for bolztrap mode)
            # is incompatible with ISMEAR = -5.
            incar.update({"ISMEAR": 0, "SIGMA": 0.01})

        incar.update(self.kwargs.get("user_incar_settings", {}))

        if self.mode.lower() in "uniform":
            # Set smaller steps for DOS and optics output
            incar["NEDOS"] = self.nedos

        if self.optics:
            incar["LOPTICS"] = True

        incar.pop("MAGMOM", None)

        return incar

    @property
    def kpoints(self) -> Optional[Kpoints]:
        """
        :return: Kpoints
        """
        # override pymatgen kpoints if provided
        user_kpoints = self.kwargs.get("user_kpoints_settings", None)
        if isinstance(user_kpoints, Kpoints):
            return user_kpoints

        if self.mode.lower() == "line":
            kpath = HighSymmKpath(self.structure)
            frac_k_points, k_points_labels = kpath.get_kpoints(
                line_density=self.kpoints_line_density, coords_are_cartesian=False
            )
            kpoints = Kpoints(
                comment="Non SCF run along symmetry lines",
                style=Kpoints.supported_modes.Reciprocal,
                num_kpts=len(frac_k_points),
                kpts=frac_k_points,
                labels=k_points_labels,
                kpts_weights=[1] * len(frac_k_points),
            )
        elif self.mode.lower() == "boltztrap":
            kpoints = Kpoints.automatic_density_by_vol(
                self.structure, self.reciprocal_density
            )
            mesh = kpoints.kpts[0]
            ir_kpts = SpacegroupAnalyzer(
                self.structure, symprec=self.sym_prec
            ).get_ir_reciprocal_mesh(mesh)
            kpts = []
            weights = []
            for k in ir_kpts:
                kpts.append(k[0])
                weights.append(int(k[1]))
            kpoints = Kpoints(
                comment="Non SCF run on uniform grid",
                style=Kpoints.supported_modes.Reciprocal,
                num_kpts=len(ir_kpts),
                kpts=kpts,
                kpts_weights=weights,
            )
        else:
            self._config_dict["KPOINTS"]["reciprocal_density"] = self.reciprocal_density
            return super().kpoints

        return kpoints

    def override_from_prev_calc(self, prev_calc_dir="."):
        """
        Update the input set to include settings from a previous calculation.

        Args:
            prev_calc_dir (str): The path to the previous calculation directory.

        Returns:
            The input set with the settings (structure, k-points, incar, etc)
            updated using the previous VASP run.
        """
        vasprun, outcar = get_vasprun_outcar(prev_calc_dir)

        self.prev_incar = vasprun.incar

        # Get a Magmom-decorated structure
        self._structure = get_structure_from_prev_run(vasprun, outcar)

        if self.standardize:
            warnings.warn(
                "Use of standardize=True with from_prev_run is not "
                "recommended as there is no guarantee the copied "
                "files will be appropriate for the standardized"
                " structure. copy_chgcar is enforced to be false."
            )
            self.copy_chgcar = False

        # Turn off spin when magmom for every site is smaller than 0.02.
        if outcar and outcar.magnetization:
            site_magmom = np.array([i["tot"] for i in outcar.magnetization])
            ispin = 2 if np.any(site_magmom[np.abs(site_magmom) > 0.02]) else 1

        elif vasprun.is_spin:
            ispin = 2

        else:
            ispin = 1

        nbands = int(np.ceil(vasprun.parameters["NBANDS"] * self.nbands_factor))
        self.prev_incar.update({"ISPIN": ispin, "NBANDS": nbands})

        files_to_transfer = {}

        if self.copy_chgcar:
            chgcars = sorted(glob.glob(str(Path(prev_calc_dir) / "CHGCAR*")))
            if chgcars:
                files_to_transfer["CHGCAR"] = str(chgcars[-1])

        self.files_to_transfer.update(files_to_transfer)

        # multiply the reciprocal density if needed:
        if self.small_gap_multiply:
            gap = vasprun.eigenvalue_band_properties[0]
            if gap <= self.small_gap_multiply[0]:
                self.reciprocal_density = (
                    self.reciprocal_density * self.small_gap_multiply[1]
                )
                self.kpoints_line_density = (
                    self.kpoints_line_density * self.small_gap_multiply[1]
                )

        return self

    @classmethod
    def from_prev_calc(cls, prev_calc_dir, **kwargs):
        """
        Generate a set of Vasp input files for NonSCF calculations from a
        directory of previous static Vasp run.

        Args:
            prev_calc_dir (str): The directory contains the outputs(
                vasprun.xml and OUTCAR) of previous vasp run.
            **kwargs: All kwargs supported by MPNonSCFSet, other than structure,
                prev_incar and prev_chgcar which are determined from the
                prev_calc_dir.
        """
        input_set = cls(_dummy_structure, **kwargs)
        return input_set.override_from_prev_calc(prev_calc_dir=prev_calc_dir)


class MPSOCSet(MPStaticSet):
    """
    An input set for running spin-orbit coupling (SOC) calculations.
    """

    def __init__(
        self,
        structure,
        saxis=(0, 0, 1),
        copy_chgcar=True,
        nbands_factor=1.2,
        reciprocal_density=100,
        small_gap_multiply=None,
        magmom=None,
        **kwargs
    ):
        """
        Args:
            structure (Structure): the structure must have the 'magmom' site
                property and each magnetic moment value must have 3
                components. eg: ``magmom = [[0,0,2], ...]``
            saxis (tuple): magnetic moment orientation
            copy_chgcar: Whether to copy the old CHGCAR. Defaults to True.
            nbands_factor (float): Multiplicative factor for NBANDS. Choose a
                higher number if you are doing an LOPTICS calculation.
            reciprocal_density (int): density of k-mesh by reciprocal volume.
            small_gap_multiply ([float, float]): If the gap is less than
                1st index, multiply the default reciprocal_density by the 2nd
                index.
            magmom (list[list[float]]): Override for the structure magmoms.
            **kwargs: kwargs supported by MPStaticSet.
        """

        if not hasattr(structure[0], "magmom") and not isinstance(
            structure[0].magmom, list
        ):
            raise ValueError(
                "The structure must have the 'magmom' site "
                "property and each magnetic moment value must have 3 "
                "components. eg:- magmom = [0,0,2]"
            )

        super().__init__(structure, reciprocal_density=reciprocal_density, **kwargs)
        self.saxis = saxis
        self.copy_chgcar = copy_chgcar
        self.nbands_factor = nbands_factor
        self.small_gap_multiply = small_gap_multiply
        self.magmom = magmom

    @property
    def incar(self) -> Incar:
        """
        :return: Incar
        """
        incar = super().incar
        if self.prev_incar is not None:
            incar.update({k: v for k, v in self.prev_incar.items()})

        # Overwrite necessary INCAR parameters from previous runs
        incar.update(
            {"ISYM": -1, "LSORBIT": "T", "ICHARG": 11, "SAXIS": list(self.saxis)}
        )
        incar.update(self.kwargs.get("user_incar_settings", {}))

        return incar

    def override_from_prev_calc(self, prev_calc_dir="."):
        """
        Update the input set to include settings from a previous calculation.

        Args:
            prev_calc_dir (str): The path to the previous calculation directory.

        Returns:
            The input set with the settings (structure, k-points, incar, etc)
            updated using the previous VASP run.
        """
        vasprun, outcar = get_vasprun_outcar(prev_calc_dir)

        self.prev_incar = vasprun.incar

        # Remove magmoms from previous INCAR, since we will prefer
        # the final calculated magmoms
        # TODO: revisit in context of MPStaticSet incar logic
        if "MAGMOM" in self.prev_incar:
            del self.prev_incar["magmom"]

        # Get a magmom-decorated structure
        self._structure = get_structure_from_prev_run(vasprun, outcar)
        if self.standardize:
            warnings.warn(
                "Use of standardize=True with from_prev_run is not "
                "recommended as there is no guarantee the copied "
                "files will be appropriate for the standardized"
                " structure. copy_chgcar is enforced to be false."
            )
            self.copy_chgcar = False

        # override magmom if provided
        if self.magmom:
            self._structure = self._structure.copy(
                site_properties={"magmom": self.magmom}
            )

        # magmom has to be 3D for SOC calculation.
        if hasattr(self._structure[0], "magmom"):
            if not isinstance(self._structure[0].magmom, list):
                self._structure = self._structure.copy(
                    site_properties={
                        "magmom": [[0, 0, site.magmom] for site in self._structure]
                    }
                )
        else:
            raise ValueError(
                "Neither the previous structure has magmom "
                "property nor magmom provided"
            )

        nbands = int(np.ceil(vasprun.parameters["NBANDS"] * self.nbands_factor))
        self.prev_incar.update({"NBANDS": nbands})

        files_to_transfer = {}
        if self.copy_chgcar:
            chgcars = sorted(glob.glob(str(Path(prev_calc_dir) / "CHGCAR*")))
            if chgcars:
                files_to_transfer["CHGCAR"] = str(chgcars[-1])

        self.files_to_transfer.update(files_to_transfer)

        # multiply the reciprocal density if needed:
        if self.small_gap_multiply:
            gap = vasprun.eigenvalue_band_properties[0]
            if gap <= self.small_gap_multiply[0]:
                self.reciprocal_density = (
                    self.reciprocal_density * self.small_gap_multiply[1]
                )

        return self

    @classmethod
    def from_prev_calc(cls, prev_calc_dir, **kwargs):
        """
        Generate a set of Vasp input files for SOC calculations from a
        directory of previous static Vasp run. SOC calc requires all 3
        components for MAGMOM for each atom in the structure.

        Args:
            prev_calc_dir (str): The directory contains the outputs(
                vasprun.xml and OUTCAR) of previous vasp run.
            **kwargs: All kwargs supported by MPSOCSet, other than structure,
                prev_incar and prev_chgcar which are determined from the
                prev_calc_dir.
        """
        input_set = cls(_dummy_structure, **kwargs)
        return input_set.override_from_prev_calc(prev_calc_dir=prev_calc_dir)


class MPNMRSet(MPStaticSet):
    """
    Init a MPNMRSet.
    """

    def __init__(
        self,
        structure,
        mode="cs",
        isotopes=None,
        prev_incar=None,
        reciprocal_density=100,
        **kwargs
    ):
        """
        Args:
            structure (Structure): Structure to compute
            mode (str): The NMR calculation to run
                            "cs": for Chemical Shift
                            "efg" for Electric Field Gradient
            isotopes (list): list of Isotopes for quadrupole moments
            prev_incar (Incar): Incar file from previous run.
            reciprocal_density (int): density of k-mesh by reciprocal
                                    volume (defaults to 100)
            **kwargs: kwargs supported by MPStaticSet.
        """
        self.mode = mode
        self.isotopes = isotopes if isotopes else []
        super().__init__(
            structure,
            prev_incar=prev_incar,
            reciprocal_density=reciprocal_density,
            **kwargs
        )

    @property
    def incar(self):
        """
        :return: Incar
        """
        incar = super().incar

        if self.mode.lower() == "cs":
            incar.update(
                {
                    "LCHIMAG": True,
                    "EDIFF": -1.0e-10,
                    "ISYM": 0,
                    "LCHARG": False,
                    "LNMR_SYM_RED": True,
                    "NELMIN": 10,
                    "NSLPLINE": True,
                    "PREC": "ACCURATE",
                    "SIGMA": 0.01,
                }
            )
        elif self.mode.lower() == "efg":

            isotopes = {ist.split("-")[0]: ist for ist in self.isotopes}

            quad_efg = [
                Specie(p).get_nmr_quadrupole_moment(isotopes.get(p, None))
                for p in self.poscar.site_symbols
            ]

            incar.update(
                {
                    "ALGO": "FAST",
                    "EDIFF": -1.0e-10,
                    "ISYM": 0,
                    "LCHARG": False,
                    "LEFG": True,
                    "QUAD_EFG": quad_efg,
                    "NELMIN": 10,
                    "PREC": "ACCURATE",
                    "SIGMA": 0.01,
                }
            )
        incar.update(self.kwargs.get("user_incar_settings", {}))

        return incar


class MVLElasticSet(MPRelaxSet):
    """
    MVL denotes VASP input sets that are implemented by the Materials Virtual
    Lab (http://www.materialsvirtuallab.org) for various research.

    This input set is used to calculate elastic constants in VASP. It is used
    in the following work::

        Z. Deng, Z. Wang, I.-H. Chu, J. Luo, S. P. Ong.
        “Elastic Properties of Alkali Superionic Conductor Electrolytes
        from First Principles Calculations”, J. Electrochem. Soc.
        2016, 163(2), A67-A74. doi: 10.1149/2.0061602jes

    To read the elastic constants, you may use the Outcar class which parses the
    elastic constants.
    """

    def __init__(self, structure, potim=0.015, **kwargs):
        """
        Args:
            scale (float): POTIM parameter. The default of 0.015 is usually fine,
                but some structures may require a smaller step.
            user_incar_settings (dict): A dict specifying additional incar
                settings.
            kwargs:
                Parameters supported by MPRelaxSet.
        """
        super().__init__(structure, **kwargs)
        self._config_dict["INCAR"].update({"IBRION": 6, "NFREE": 2, "POTIM": potim})
        self._config_dict["INCAR"].pop("NPAR", None)


class MVLGWSet(DictSet):
    """
    MVL denotes VASP input sets that are implemented by the Materials Virtual
    Lab (http://www.materialsvirtuallab.org) for various research. This is a
    flexible input set for GW calculations.

    Note that unlike all other input sets in this module, the PBE_54 series of
    functional is set as the default. These have much improved performance for
    GW calculations.

    A typical sequence is mode="STATIC" -> mode="DIAG" -> mode="GW" ->
    mode="BSE". For all steps other than the first one (static), the
    recommendation is to use from_prev_calculation on the preceding run in
    the series.
    """

    CONFIG = _load_yaml_config("MVLGWSet")

    SUPPORTED_MODES = ("DIAG", "GW", "STATIC", "BSE")

    def __init__(
        self,
        structure,
        prev_incar=None,
        nbands=None,
        reciprocal_density=100,
        mode="STATIC",
        copy_wavecar=True,
        nbands_factor=5,
        ncores=16,
        **kwargs
    ):
        r"""
        Args:
            structure (Structure): Input structure.
            prev_incar (Incar/string): Incar file from previous run.
            mode (str): Supported modes are "STATIC" (default), "DIAG", "GW",
                and "BSE".
            nbands (int): For subsequent calculations, it is generally
                recommended to perform NBANDS convergence starting from the
                NBANDS of the previous run for DIAG, and to use the exact same
                NBANDS for GW and BSE. This parameter is used by
                from_previous_calculation to set nband.
            copy_wavecar: Whether to copy the old WAVECAR, WAVEDER and associated
                files when starting from a previous calculation.
            nbands_factor (int): Multiplicative factor for NBANDS when starting
                from a previous calculation. Only applies if mode=="DIAG".
                Need to be tested for convergence.
            ncores (int): Numbers of cores used for the calculation. VASP will alter
                NBANDS if it was not dividable by ncores. Only applies if
                mode=="DIAG".
            **kwargs: All kwargs supported by DictSet. Typically,
                user_incar_settings is a commonly used option.
        """
        super().__init__(structure, MVLGWSet.CONFIG, **kwargs)
        self.prev_incar = prev_incar
        self.nbands = nbands
        self.reciprocal_density = reciprocal_density
        self.mode = mode.upper()
        if self.mode not in MVLGWSet.SUPPORTED_MODES:
            raise ValueError(
                "%s not one of the support modes : %s"
                % (self.mode, MVLGWSet.SUPPORTED_MODES)
            )
        self.kwargs = kwargs
        self.copy_wavecar = copy_wavecar
        self.nbands_factor = nbands_factor
        self.ncores = ncores

    @property
    def kpoints(self):
        """
        Generate gamma center k-points mesh grid for GW calc,
        which is requested by GW calculation.
        """
        return Kpoints.automatic_density_by_vol(
            self.structure, self.reciprocal_density, force_gamma=True
        )

    @property
    def incar(self):
        """
        :return: Incar
        """
        parent_incar = super().incar
        incar = (
            Incar(self.prev_incar)
            if self.prev_incar is not None
            else Incar(parent_incar)
        )

        if self.mode == "DIAG":
            # Default parameters for diagonalization calculation.
            incar.update({"ALGO": "Exact", "NELM": 1, "LOPTICS": True, "LPEAD": True})
        elif self.mode == "GW":
            # Default parameters for GW calculation.
            incar.update({"ALGO": "GW0", "NELM": 1, "NOMEGA": 80, "ENCUTGW": 250})
            incar.pop("EDIFF", None)
            incar.pop("LOPTICS", None)
            incar.pop("LPEAD", None)
        elif self.mode == "BSE":
            # Default parameters for BSE calculation.
            incar.update({"ALGO": "BSE", "ANTIRES": 0, "NBANDSO": 20, "NBANDSV": 20})

        if self.nbands:
            incar["NBANDS"] = self.nbands

        # Respect user set INCAR.
        incar.update(self.kwargs.get("user_incar_settings", {}))

        return incar

    def override_from_prev_calc(self, prev_calc_dir="."):
        """
        Update the input set to include settings from a previous calculation.

        Args:
            prev_calc_dir (str): The path to the previous calculation directory.

        Returns:
            The input set with the settings (structure, k-points, incar, etc)
            updated using the previous VASP run.
        """
        vasprun, outcar = get_vasprun_outcar(prev_calc_dir)
        self.prev_incar = vasprun.incar
        self._structure = vasprun.final_structure

        if self.standardize:
            warnings.warn(
                "Use of standardize=True with from_prev_run is not "
                "recommended as there is no guarantee the copied "
                "files will be appropriate for the standardized "
                "structure."
            )

        self.nbands = int(vasprun.parameters["NBANDS"])
        if self.mode.upper() == "DIAG":
            self.nbands = int(
                np.ceil(self.nbands * self.nbands_factor / self.ncores) * self.ncores
            )

        # copy WAVECAR, WAVEDER (derivatives)
        files_to_transfer = {}
        if self.copy_wavecar:
            for fname in ("WAVECAR", "WAVEDER", "WFULL"):
                w = sorted(glob.glob(str(Path(prev_calc_dir) / (fname + "*"))))
                if w:
                    if fname == "WFULL":
                        for f in w:
                            fname = Path(f).name
                            fname = fname.split(".")[0]
                            files_to_transfer[fname] = f
                    else:
                        files_to_transfer[fname] = str(w[-1])

        self.files_to_transfer.update(files_to_transfer)

        return self

    @classmethod
    def from_prev_calc(cls, prev_calc_dir, mode="DIAG", **kwargs):
        """
        Generate a set of Vasp input files for GW or BSE calculations from a
        directory of previous Exact Diag Vasp run.

        Args:
            prev_calc_dir (str): The directory contains the outputs(
                vasprun.xml of previous vasp run.
            mode (str): Supported modes are "STATIC", "DIAG" (default), "GW",
                and "BSE".
            **kwargs: All kwargs supported by MVLGWSet, other than structure,
                prev_incar and mode, which are determined from the
                prev_calc_dir.
        """
        input_set = cls(_dummy_structure, mode=mode, **kwargs)
        return input_set.override_from_prev_calc(prev_calc_dir=prev_calc_dir)


class MVLSlabSet(MPRelaxSet):
    """
    Class for writing a set of slab vasp runs,
    including both slabs (along the c direction) and orient unit cells (bulk),
    to ensure the same KPOINTS, POTCAR and INCAR criterion.
    """

    def __init__(
        self,
        structure,
        k_product=50,
        bulk=False,
        auto_dipole=False,
        set_mix=True,
        sort_structure=True,
        **kwargs
    ):
        """
        :param structure: Structure
        :param k_product: default to 50, kpoint number * length for a & b
            directions, also for c direction in bulk calculations
        :param bulk:
        :param auto_dipole:
        :param set_mix:
        :param sort_structure:
        :param kwargs: Other kwargs supported by :class:`DictSet`.
        """
        super().__init__(structure, **kwargs)

        if sort_structure:
            structure = structure.get_sorted_structure()

        self.k_product = k_product
        self.bulk = bulk
        self.auto_dipole = auto_dipole
        self.kwargs = kwargs
        self.set_mix = set_mix
        self.kpt_calc = None

        slab_incar = {
            "EDIFF": 1e-4,
            "EDIFFG": -0.02,
            "ENCUT": 400,
            "ISMEAR": 0,
            "SIGMA": 0.05,
            "ISIF": 3,
        }
        if not self.bulk:
            slab_incar["ISIF"] = 2
            slab_incar["LVTOT"] = True
            if self.set_mix:
                slab_incar["AMIN"] = 0.01
                slab_incar["AMIX"] = 0.2
                slab_incar["BMIX"] = 0.001
            slab_incar["NELMIN"] = 8
            if self.auto_dipole:
                weights = [s.species.weight for s in structure]
                center_of_mass = np.average(
                    structure.frac_coords, weights=weights, axis=0
                )

                slab_incar["IDIPOL"] = 3
                slab_incar["LDIPOL"] = True
                slab_incar["DIPOL"] = center_of_mass

        self._config_dict["INCAR"].update(slab_incar)

    @property
    def kpoints(self):
        """
        k_product, default to 50, is kpoint number * length for a & b
            directions, also for c direction in bulk calculations
        Automatic mesh & Gamma is the default setting.
        """

        # To get input sets, the input structure has to has the same number
        # of required parameters as a Structure object (ie. 4). Slab
        # attributes aren't going to affect the VASP inputs anyways so
        # converting the slab into a structure should not matter

        kpt = super().kpoints
        kpt.comment = "Automatic mesh"
        kpt.style = "Gamma"

        # use k_product to calculate kpoints, k_product = kpts[0][0] * a
        lattice_abc = self.structure.lattice.abc
        kpt_calc = [
            int(self.k_product / lattice_abc[0] + 0.5),
            int(self.k_product / lattice_abc[1] + 0.5),
            1,
        ]

        self.kpt_calc = kpt_calc
        # calculate kpts (c direction) for bulk. (for slab, set to 1)
        if self.bulk:
            kpt_calc[2] = int(self.k_product / lattice_abc[2] + 0.5)

        kpt.kpts[0] = kpt_calc

        return kpt

    def as_dict(self, verbosity=2):
        """
        :param verbosity: Verbosity of dict. E.g., whether to include Structure.
        :return: MSONAble dict
        """
        d = MSONable.as_dict(self)
        if verbosity == 1:
            d.pop("structure", None)
        return d


class MVLGBSet(MPRelaxSet):
    """
    Class for writing a vasp input files for grain boundary calculations, slab
    or bulk.
    """

    def __init__(
        self, structure, k_product=40, slab_mode=False, is_metal=True, **kwargs
    ):
        r"""

        Args:
            structure(Structure): provide the structure
            k_product: Kpoint number * length for a & b directions, also for c
                direction in bulk calculations. Default to 40.
            slab_mode (bool): Defaults to False. Use default (False) for a
                bulk supercell. Use True if you are performing calculations on a
                slab-like (i.e., surface) of the GB, for example, when you are
                calculating the work of separation.
            is_metal (bool): Defaults to True. This determines whether an ISMEAR of
                1 is used (for metals) or not (for insulators and semiconductors)
                by default. Note that it does *not* override user_incar_settings,
                which can be set by the user to be anything desired.
            **kwargs:
                Other kwargs supported by :class:`MPRelaxSet`.
        """
        super().__init__(structure, **kwargs)
        self.k_product = k_product
        self.slab_mode = slab_mode
        self.is_metal = is_metal

    @property
    def kpoints(self):
        """
        k_product, default to 40, is kpoint number * length for a & b
        directions, also for c direction in bulk calculations
        Automatic mesh & Gamma is the default setting.
        """

        # To get input sets, the input structure has to has the same number
        # of required parameters as a Structure object.

        kpt = super().kpoints
        kpt.comment = "Generated by pymatgen's MVLGBSet"
        kpt.style = "Gamma"

        # use k_product to calculate kpoints, k_product = kpts[0][0] * a
        lengths = self.structure.lattice.abc
        kpt_calc = [
            int(self.k_product / lengths[0] + 0.5),
            int(self.k_product / lengths[1] + 0.5),
            int(self.k_product / lengths[2] + 0.5),
        ]

        if self.slab_mode:
            kpt_calc[2] = 1

        kpt.kpts[0] = kpt_calc

        return kpt

    @property
    def incar(self):
        """
        :return: Incar
        """
        incar = super().incar

        # The default incar setting is used for metallic system, for
        # insulator or semiconductor, ISMEAR need to be changed.
        incar.update(
            {
                "LCHARG": False,
                "NELM": 60,
                "PREC": "Normal",
                "EDIFFG": -0.02,
                "ICHARG": 0,
                "NSW": 200,
                "EDIFF": 0.0001,
            }
        )

        if self.is_metal:
            incar["ISMEAR"] = 1
            incar["LDAU"] = False

        if self.slab_mode:
            # for clean grain boundary and bulk relaxation, full optimization
            # relaxation (ISIF=3) is used. For slab relaxation (ISIF=2) is used.
            incar["ISIF"] = 2
            incar["NELMIN"] = 8

        incar.update(self.user_incar_settings)

        return incar


class MVLRelax52Set(DictSet):
    """
    Implementation of VaspInputSet utilizing the public Materials Project
    parameters for INCAR & KPOINTS and VASP's recommended PAW potentials for
    POTCAR.

    Keynotes from VASP manual:
        1. Recommended potentials for calculations using vasp.5.2+
        2. If dimers with short bonds are present in the compound (O2, CO,
            N2, F2, P2, S2, Cl2), it is recommended to use the h potentials.
            Specifically, C_h, O_h, N_h, F_h, P_h, S_h, Cl_h
        3. Released on Oct 28, 2018 by VASP. Please refer to VASP
            Manual 1.2, 1.3 & 10.2.1 for more details.
    """

    CONFIG = _load_yaml_config("MVLRelax52Set")

    def __init__(self, structure, **kwargs):
        """
        Args:
            structure (Structure): input structure.
            potcar_functional (str): choose from "PBE_52" and "PBE_54".
            **kwargs: Other kwargs supported by :class:`DictSet`.
        """
        if kwargs.get("potcar_functional") or kwargs.get("user_potcar_functional"):
            super().__init__(structure, MVLRelax52Set.CONFIG, **kwargs)
        else:
            super().__init__(
                structure,
                MVLRelax52Set.CONFIG,
                user_potcar_functional="PBE_52",
                **kwargs
            )
        if self.potcar_functional not in ["PBE_52", "PBE_54"]:
            raise ValueError("Please select from PBE_52 and PBE_54!")

        self.kwargs = kwargs


class MITNEBSet(MITRelaxSet):
    """
    Class for writing NEB inputs. Note that EDIFF is not on a per atom
    basis for this input set.
    """

    def __init__(self, structures, unset_encut=False, **kwargs):
        """
        Args:
            structures: List of Structure objects.
            unset_encut (bool): Whether to unset ENCUT.
            **kwargs: Other kwargs supported by :class:`DictSet`.
        """
        if len(structures) < 3:
            raise ValueError("You need at least 3 structures for an NEB.")
        kwargs["sort_structure"] = False
        super().__init__(structures[0], **kwargs)
        self.structures = self._process_structures(structures)
        self.unset_encut = False
        if unset_encut:
            self._config_dict["INCAR"].pop("ENCUT", None)

        if "EDIFF" not in self._config_dict["INCAR"]:
            self._config_dict["INCAR"]["EDIFF"] = self._config_dict["INCAR"].pop(
                "EDIFF_PER_ATOM"
            )

        # NEB specific defaults
        defaults = {
            "IMAGES": len(structures) - 2,
            "IBRION": 1,
            "ISYM": 0,
            "LCHARG": False,
            "LDAU": False,
        }
        self._config_dict["INCAR"].update(defaults)

    @property
    def poscar(self):
        """
        :return: Poscar for structure of first end point.
        """
        return Poscar(self.structures[0])

    @property
    def poscars(self):
        """
        :return: List of Poscars.
        """
        return [Poscar(s) for s in self.structures]

    @staticmethod
    def _process_structures(structures):
        """
        Remove any atom jumps across the cell
        """
        input_structures = structures
        structures = [input_structures[0]]
        for s in input_structures[1:]:
            prev = structures[-1]
            for i in range(len(s)):
                t = np.round(prev[i].frac_coords - s[i].frac_coords)
                if np.any(np.abs(t) > 0.5):
                    s.translate_sites([i], t, to_unit_cell=False)
            structures.append(s)
        return structures

    def write_input(
        self,
        output_dir,
        make_dir_if_not_present=True,
        write_cif=False,
        write_path_cif=False,
        write_endpoint_inputs=False,
    ):
        """
        NEB inputs has a special directory structure where inputs are in 00,
        01, 02, ....

        Args:
            output_dir (str): Directory to output the VASP input files
            make_dir_if_not_present (bool): Set to True if you want the
                directory (and the whole path) to be created if it is not
                present.
            write_cif (bool): If true, writes a cif along with each POSCAR.
            write_path_cif (bool): If true, writes a cif for each image.
            write_endpoint_inputs (bool): If true, writes input files for
                running endpoint calculations.
        """
        output_dir = Path(output_dir)
        if make_dir_if_not_present and not output_dir.exists():
            output_dir.mkdir(parents=True)
        self.incar.write_file(str(output_dir / "INCAR"))
        self.kpoints.write_file(str(output_dir / "KPOINTS"))
        self.potcar.write_file(str(output_dir / "POTCAR"))

        for i, p in enumerate(self.poscars):
            d = output_dir / str(i).zfill(2)
            if not d.exists():
                d.mkdir(parents=True)
            p.write_file(str(d / "POSCAR"))
            if write_cif:
                p.structure.to(filename=str(d / "{}.cif".format(i)))
        if write_endpoint_inputs:
            end_point_param = MITRelaxSet(
                self.structures[0], user_incar_settings=self.user_incar_settings
            )

            for image in ["00", str(len(self.structures) - 1).zfill(2)]:
                end_point_param.incar.write_file(str(output_dir / image / "INCAR"))
                end_point_param.kpoints.write_file(str(output_dir / image / "KPOINTS"))
                end_point_param.potcar.write_file(str(output_dir / image / "POTCAR"))
        if write_path_cif:
            sites = set()
            lat = self.structures[0].lattice
            for site in chain(*(s.sites for s in self.structures)):
                sites.add(PeriodicSite(site.species, site.frac_coords, lat))
            nebpath = Structure.from_sites(sorted(sites))
            nebpath.to(filename=str(output_dir / "path.cif"))


class MITMDSet(MITRelaxSet):
    """
    Class for writing a vasp md run. This DOES NOT do multiple stage
    runs.
    """

    def __init__(
        self,
        structure,
        start_temp,
        end_temp,
        nsteps,
        time_step=2,
        spin_polarized=False,
        **kwargs
    ):
        r"""

        Args:
            structure (Structure): Input structure.
            start_temp (int): Starting temperature.
            end_temp (int): Final temperature.
            nsteps (int): Number of time steps for simulations. NSW parameter.
            time_step (int): The time step for the simulation. The POTIM
                parameter. Defaults to 2fs.
            spin_polarized (bool): Whether to do spin polarized calculations.
                The ISPIN parameter. Defaults to False.
            **kwargs: Other kwargs supported by :class:`DictSet`.
        """
        # MD default settings
        defaults = {
            "TEBEG": start_temp,
            "TEEND": end_temp,
            "NSW": nsteps,
            "EDIFF_PER_ATOM": 0.000001,
            "LSCALU": False,
            "LCHARG": False,
            "LPLANE": False,
            "LWAVE": True,
            "ISMEAR": 0,
            "NELMIN": 4,
            "LREAL": True,
            "BMIX": 1,
            "MAXMIX": 20,
            "NELM": 500,
            "NSIM": 4,
            "ISYM": 0,
            "ISIF": 0,
            "IBRION": 0,
            "NBLOCK": 1,
            "KBLOCK": 100,
            "SMASS": 0,
            "POTIM": time_step,
            "PREC": "Low",
            "ISPIN": 2 if spin_polarized else 1,
            "LDAU": False,
        }

        super().__init__(structure, **kwargs)

        self.start_temp = start_temp
        self.end_temp = end_temp
        self.nsteps = nsteps
        self.time_step = time_step
        self.spin_polarized = spin_polarized
        self.kwargs = kwargs

        # use VASP default ENCUT
        self._config_dict["INCAR"].pop("ENCUT", None)

        if defaults["ISPIN"] == 1:
            self._config_dict["INCAR"].pop("MAGMOM", None)
        self._config_dict["INCAR"].update(defaults)

    @property
    def kpoints(self):
        """
        :return: Kpoints
        """
        return Kpoints.gamma_automatic()


class MPMDSet(MPRelaxSet):
    """
    This a modified version of the old MITMDSet pre 2018/03/12.

    This set serves as the basis for the amorphous skyline paper.

    (1) Aykol, M.; Dwaraknath, S. S.; Sun, W.; Persson, K. A. Thermodynamic
        Limit for Synthesis of Metastable Inorganic Materials. Sci. Adv. 2018,
        4 (4).

    Class for writing a vasp md run. This DOES NOT do multiple stage runs.
    Precision remains normal, to increase accuracy of stress tensor.
    """

    def __init__(
        self, structure, start_temp, end_temp, nsteps, spin_polarized=False, **kwargs
    ):
        r"""
        Args:
            structure (Structure): Input structure.
            start_temp (int): Starting temperature.
            end_temp (int): Final temperature.
            nsteps (int): Number of time steps for simulations. NSW parameter.
            time_step (int): The time step for the simulation. The POTIM
                parameter. Defaults to 2fs.
            spin_polarized (bool): Whether to do spin polarized calculations.
                The ISPIN parameter. Defaults to False.
            **kwargs: Other kwargs supported by :class:`DictSet`.
        """

        # MD default settings
        defaults = {
            "TEBEG": start_temp,
            "TEEND": end_temp,
            "NSW": nsteps,
            "EDIFF_PER_ATOM": 0.00001,
            "LSCALU": False,
            "LCHARG": False,
            "LPLANE": False,
            "LWAVE": True,
            "ISMEAR": 0,
            "NELMIN": 4,
            "LREAL": True,
            "BMIX": 1,
            "MAXMIX": 20,
            "NELM": 500,
            "NSIM": 4,
            "ISYM": 0,
            "ISIF": 0,
            "IBRION": 0,
            "NBLOCK": 1,
            "KBLOCK": 100,
            "SMASS": 0,
            "POTIM": 2,
            "PREC": "Normal",
            "ISPIN": 2 if spin_polarized else 1,
            "LDAU": False,
            "ADDGRID": True,
        }

        if Element("H") in structure.species:
            defaults["POTIM"] = 0.5
            defaults["NSW"] = defaults["NSW"] * 4

        super().__init__(structure, **kwargs)

        self.start_temp = start_temp
        self.end_temp = end_temp
        self.nsteps = nsteps
        self.spin_polarized = spin_polarized
        self.kwargs = kwargs

        # use VASP default ENCUT
        self._config_dict["INCAR"].pop("ENCUT", None)

        if defaults["ISPIN"] == 1:
            self._config_dict["INCAR"].pop("MAGMOM", None)
        self._config_dict["INCAR"].update(defaults)

    @property
    def kpoints(self):
        """
        :return: Kpoints
        """
        return Kpoints.gamma_automatic()


class MVLNPTMDSet(MITMDSet):
    """
    Class for writing a vasp md run in NPT ensemble.

    Notes:
        To eliminate Pulay stress, the default ENCUT is set to a rather large
        value of ENCUT, which is 1.5 * ENMAX.
    """

    def __init__(
        self,
        structure,
        start_temp,
        end_temp,
        nsteps,
        time_step=2,
        spin_polarized=False,
        **kwargs
    ):
        r"""
        Args:
            structure (Structure): input structure.
            start_temp (int): Starting temperature.
            end_temp (int): Final temperature.
            nsteps(int): Number of time steps for simulations. NSW parameter.
            time_step (int): The time step for the simulation. The POTIM
                parameter. Defaults to 2fs.
            spin_polarized (bool): Whether to do spin polarized calculations.
                The ISPIN parameter. Defaults to False.
            **kwargs: Other kwargs supported by :class:`DictSet`.
        """
        user_incar_settings = kwargs.get("user_incar_settings", {})

        # NPT-AIMD default settings
        defaults = {
            "IALGO": 48,
            "ISIF": 3,
            "LANGEVIN_GAMMA": [10] * structure.ntypesp,
            "LANGEVIN_GAMMA_L": 1,
            "MDALGO": 3,
            "PMASS": 10,
            "PSTRESS": 0,
            "SMASS": 0,
        }

        defaults.update(user_incar_settings)
        kwargs["user_incar_settings"] = defaults

        super().__init__(
            structure, start_temp, end_temp, nsteps, time_step, spin_polarized, **kwargs
        )

        # Set NPT-AIMD ENCUT = 1.5 * VASP_default
        enmax = [self.potcar[i].keywords["ENMAX"] for i in range(structure.ntypesp)]
        encut = max(enmax) * 1.5
        self._config_dict["INCAR"]["ENCUT"] = encut


class MVLScanRelaxSet(MPRelaxSet):
    """
    Class for writing a relax input set using Strongly Constrained and
    Appropriately Normed (SCAN) semilocal density functional.

    Notes:
        1. This functional is only available from VASP.5.4.3 upwards.

        2. Meta-GGA calculations require POTCAR files that include
        information on the kinetic energy density of the core-electrons,
        i.e. "PBE_52" or "PBE_54". Make sure the POTCAR including the
        following lines (see VASP wiki for more details):

            $ grep kinetic POTCAR
            kinetic energy-density
            mkinetic energy-density pseudized
            kinetic energy density (partial)
    """

    def __init__(self, structure, **kwargs):
        r"""
        Args:
            structure (Structure): input structure.
            vdw (str): set "rVV10" to enable SCAN+rVV10, which is a versatile
                van der Waals density functional by combing the SCAN functional
                with the rVV10 non-local correlation functional.
            **kwargs: Other kwargs supported by :class:`DictSet`.
        """
        # choose PBE_52 unless the user specifies something else
        if kwargs.get("potcar_functional") or kwargs.get("user_potcar_functional"):
            super().__init__(structure, **kwargs)
        else:
            super().__init__(structure, user_potcar_functional="PBE_52", **kwargs)

        if self.potcar_functional not in ["PBE_52", "PBE_54"]:
            raise ValueError("SCAN calculations required PBE_52 or PBE_54!")

        updates = {
            "ADDGRID": True,
            "EDIFF": 1e-05,
            "EDIFFG": -0.05,
            "LASPH": True,
            "LDAU": False,
            "METAGGA": "SCAN",
            "NELM": 200,
        }

        if kwargs.get("vdw", "").lower() == "rvv10":
            updates["BPARAM"] = 15.7  # This is the correct BPARAM for SCAN+rVV10

        self._config_dict["INCAR"].update(updates)


class MPSurfaceSet(MVLSlabSet):
    """
    Input class for MP slab calcs, mostly to change parameters
    and defaults slightly
    """
    def __init__(self, structure, bulk=False, auto_dipole=None, **kwargs):

        # If not a bulk calc, turn get_locpot/auto_dipole on by default
        auto_dipole = auto_dipole or not bulk
        super(MPSurfaceSet, self).__init__(
            structure, bulk=bulk, auto_dipole=False, **kwargs)
        # This is a hack, but should be fixed when this is ported over to
        # pymatgen to account for vasp native dipole fix
        if auto_dipole:
            self._config_dict['INCAR'].update({"LDIPOL": True, "IDIPOL": 3})
            self.auto_dipole = True

    @property
    def incar(self):
        incar = super(MPSurfaceSet, self).incar

        # Determine LDAU based on slab chemistry without adsorbates
        ldau_elts = {'O', 'F'}
        if self.structure.site_properties.get("surface_properties"):
            non_adsorbate_elts = {
                s.specie.symbol for s in self.structure
                if not s.properties['surface_properties'] == 'adsorbate'}
        else:
            non_adsorbate_elts = {s.specie.symbol for s in self.structure}
        ldau = bool(non_adsorbate_elts & ldau_elts)

        # Should give better forces for optimization
        incar_config = {"EDIFFG": -0.05, "ENAUG": 4000, "IBRION": 1,
                        "POTIM": 1.0, "LDAU": ldau, "EDIFF": 1e-5, "ISYM": 0}
        incar.update(incar_config)
        incar.update(self.user_incar_settings)
        return incar


class LobsterSet(MPRelaxSet):
    """
    Input set to prepare VASP runs that can be digested by Lobster (See cohp.de)
    """

    CONFIG = _load_yaml_config("MPRelaxSet")

    def __init__(
        self,
        structure: Structure,
        isym: int = -1,
        ismear: int = -5,
        reciprocal_density: int = None,
        address_basis_file: str = None,
        user_supplied_basis: dict = None,
        **kwargs
    ):
        """
        Args:
            structure (Structure): input structure.
            isym (int): ISYM entry for INCAR, only isym=-1 and isym=0 are allowed
            ismear (int): ISMEAR entry for INCAR, only ismear=-5 and ismear=0 are allowed
            reciprocal_density (int): density of k-mesh by reciprocal volume
            user_supplied_basis (dict): dict including basis functions for all elements in structure,
                e.g. {"Fe": "3d 3p 4s", "O": "2s 2p"}; if not supplied, a standard basis is used
            address_basis_file (str): address to a file similar to "BASIS_PBE_54.yaml" in pymatgen.io
            **kwargs: Other kwargs supported by :class:`DictSet`.
        """
        warnings.warn(
            "Make sure that all parameters are okay! This is a brand new implementation."
        )

        if not (isym == -1 or isym == 0):
            raise ValueError("Lobster cannot digest WAVEFUNCTIONS with symmetry")
        if not (ismear == -5 or ismear == 0):
            raise ValueError("Lobster usually works with ismear=-5 or ismear=0")

        # newest potcars are preferred
        # Choose PBE_54 unless the user specifies a different potcar_functional
        if kwargs.get("potcar_functional") or kwargs.get("user_potcar_functional"):
            super().__init__(structure, **kwargs)
        else:
            super().__init__(structure, user_potcar_functional="PBE_54", **kwargs)

        # reciprocal density
        if self.user_kpoints_settings is not None:
            if (
                not reciprocal_density
                or "reciprocal_density" not in self.user_kpoints_settings
            ):
                # test, if this is okay
                self.reciprocal_density = 310
            else:
                self.reciprocal_density = (
                    reciprocal_density
                    or self.user_kpoints_settings["reciprocal_density"]
                )
        else:
            if not reciprocal_density:
                # test, if this is okay
                self.reciprocal_density = 310
            else:
                self.reciprocal_density = reciprocal_density

        # might need to be adapted in the future
        ediff_per_atom = 5e-05

        self.isym = isym
        self.ismear = ismear
        self.user_supplied_basis = user_supplied_basis
        self.address_basis_file = address_basis_file
        # predefined basis! Check if the basis is okay! (charge spilling and bandoverlaps!)
        if user_supplied_basis is None and address_basis_file is None:
            basis = Lobsterin._get_basis(
                structure=structure, potcar_symbols=self.potcar_symbols
            )
        elif address_basis_file is not None:
            basis = Lobsterin._get_basis(
                structure=structure,
                potcar_symbols=self.potcar_symbols,
                address_basis_file=address_basis_file,
            )
        elif user_supplied_basis is not None:
            # test if all elements from structure are in user_supplied_basis
            for atomtype in structure.symbol_set:
                if atomtype not in user_supplied_basis:
                    raise ValueError(
                        "There are no basis functions for the atom type "
                        + str(atomtype)
                    )
            basis = [key + " " + value for key, value in user_supplied_basis.items()]

        lobsterin = Lobsterin(settingsdict={"basisfunctions": basis})
        nbands = lobsterin._get_nbands(structure=structure)

        update_dict = {
            "EDIFF_PER_ATOM": ediff_per_atom,
            "NSW": 0,
            "LWAVE": True,
            "ISYM": isym,
            "NBANDS": nbands,
            "IBRION": -1,
            "ISMEAR": ismear,
            "LORBIT": 11,
            "ICHARG": 0,
            "ALGO": "Normal",
        }

        self._config_dict["INCAR"].update(update_dict)
        self._config_dict["KPOINTS"].update(
            {"reciprocal_density": self.reciprocal_density}
        )


def get_vasprun_outcar(path, parse_dos=True, parse_eigen=True):
    """
    :param path: Path to get the vasprun.xml and OUTCAR.
    :param parse_dos: Whether to parse dos. Defaults to True.
    :param parse_eigen: Whether to parse eigenvalue. Defaults to True.
    :return:
    """
    path = Path(path)
    vruns = list(glob.glob(str(path / "vasprun.xml*")))
    outcars = list(glob.glob(str(path / "OUTCAR*")))

    if len(vruns) == 0 or len(outcars) == 0:
        raise ValueError(
            "Unable to get vasprun.xml/OUTCAR from prev calculation in %s" % path
        )
    vsfile_fullpath = str(path / "vasprun.xml")
    outcarfile_fullpath = str(path / "OUTCAR")
    vsfile = vsfile_fullpath if vsfile_fullpath in vruns else sorted(vruns)[-1]
    outcarfile = (
        outcarfile_fullpath if outcarfile_fullpath in outcars else sorted(outcars)[-1]
    )
    return (
        Vasprun(vsfile, parse_dos=parse_dos, parse_eigen=parse_eigen),
        Outcar(outcarfile),
    )


def get_structure_from_prev_run(vasprun, outcar=None):
    """
    Process structure from previous run.

    Args:
        vasprun (Vasprun): Vasprun that contains the final structure
            from previous run.
        outcar (Outcar): Outcar that contains the magnetization info from
            previous run.

    Returns:
        Returns the magmom-decorated structure that can be passed to get
        Vasp input files, e.g. get_kpoints.
    """
    structure = vasprun.final_structure

    site_properties = {}
    # magmom
    if vasprun.is_spin:
        if outcar and outcar.magnetization:
            site_properties.update({"magmom": [i["tot"] for i in outcar.magnetization]})
        else:
            site_properties.update({"magmom": vasprun.parameters["MAGMOM"]})
    # ldau
    if vasprun.parameters.get("LDAU", False):
        for k in ("LDAUU", "LDAUJ", "LDAUL"):
            vals = vasprun.incar[k]
            m = {}
            l_val = []
            s = 0
            for site in structure:
                if site.specie.symbol not in m:
                    m[site.specie.symbol] = vals[s]
                    s += 1
                l_val.append(m[site.specie.symbol])
            if len(l_val) == len(structure):
                site_properties.update({k.lower(): l_val})
            else:
                raise ValueError(
                    "length of list {} not the same as" "structure".format(l_val)
                )

    return structure.copy(site_properties=site_properties)


def standardize_structure(structure, sym_prec=0.1, international_monoclinic=True):
    """
    Get the symmetrically standardized structure.

    Args:
        structure (Structure): The structure.
        sym_prec (float): Tolerance for symmetry finding for standardization.
        international_monoclinic (bool): Whether to use international
            convention (vs Curtarolo) for monoclinic. Defaults True.

    Returns:
        The symmetrized structure.
    """
    sym_finder = SpacegroupAnalyzer(structure, symprec=sym_prec)
    new_structure = sym_finder.get_primitive_standard_structure(
        international_monoclinic=international_monoclinic
    )

    # the primitive structure finding has had several bugs in the past
    # defend through validation
    vpa_old = structure.volume / structure.num_sites
    vpa_new = new_structure.volume / new_structure.num_sites

    if abs(vpa_old - vpa_new) / vpa_old > 0.02:
        raise ValueError(
            "Standardizing cell failed! VPA old: {}, VPA new: {}".format(
                vpa_old, vpa_new
            )
        )

    sm = StructureMatcher()
    if not sm.fit(structure, new_structure):
        raise ValueError("Standardizing cell failed! Old structure doesn't match new.")

    return new_structure


class BadInputSetWarning(UserWarning):
    """
    Warning class for bad but legal inputs.
    """

    pass


class BadHashError(Exception):
    """
    Error raised when POTCAR hashes do not pass validation
    """

    pass


def validate_potcar_hash(potcar: Potcar):
    """
    Validate POTCAR contents against pre-compiled hashes.

    Two hashes are checked - the "file hash" checks the md5 hash of
    the entire file, including metadata. The "pymatgen hash" is computed
    using the get_potcar_hash method and represents a hash of just the
    PSCTR data in the header. Hashes of the POTCARs distributed with
    VASP 5.4.4 are stored in 'vasp_potcar_file_hashes.json' and
    'vasp_potcar_file_hashes.json'.

    A warning is raised if the data hash passes validation but the
    file hash does not.
    """
    # hashes computed from pseudopotential distributed with VASP 5.4.4
    cwd = os.path.abspath(os.path.dirname(__file__))
    pymatgen_hashes = loadfn(os.path.join(cwd, "vasp_potcar_pymatgen_hashes.json"))
    file_hashes = loadfn(os.path.join(cwd, "vasp_potcar_file_hashes.json"))

    key = potcar[0].functional_dir[potcar.functional]

    for psingle in potcar:
        if psingle.hash != pymatgen_hashes[key][psingle.symbol]:
            raise BadHashError(
                "POTCAR data hash for POTCAR {} did not pass \
                                validation. Verify the integrity of your \
                                POTCAR files. ".format(
                    psingle.symbol
                )
            )
    else:
        file_hash = md5(psingle.data.encode("utf-8")).hexdigest()
        if file_hash != file_hashes[key][psingle.symbol]:
            warnings.warn(
                "POTCAR file hash for POTCAR {} did not pass validation. \
                            It is possible that the metadata in the POTCAR has changed. \
                        We will continue loading the POTCAR because the hash of \
                        the data itself has passed validation.".format(
                    psingle.symbol
                )
            )


def batch_write_input(
    structures,
    vasp_input_set=MPRelaxSet,
    output_dir=".",
    make_dir_if_not_present=True,
    subfolder=None,
    sanitize=False,
    include_cif=False,
    **kwargs
):
    """
    Batch write vasp input for a sequence of structures to
    output_dir, following the format output_dir/{group}/{formula}_{number}.

    Args:
        structures ([Structure]): Sequence of Structures.
        vasp_input_set (VaspInputSet): VaspInputSet class that creates
            vasp input files from structures. Note that a class should be
            supplied. Defaults to MPRelaxSet.
        output_dir (str): Directory to output files. Defaults to current
            directory ".".
        make_dir_if_not_present (bool): Create the directory if not present.
            Defaults to True.
        subfolder (callable): Function to create subdirectory name from
            structure. Defaults to simply "formula_count".
        sanitize (bool): Boolean indicating whether to sanitize the
            structure before writing the VASP input files. Sanitized output
            are generally easier for viewing and certain forms of analysis.
            Defaults to False.
        include_cif (bool): Whether to output a CIF as well. CIF files are
            generally better supported in visualization programs.
        **kwargs: Additional kwargs are passed to the vasp_input_set class
            in addition to structure.
    """
    output_dir = Path(output_dir)
    for i, s in enumerate(structures):
        formula = re.sub(r"\s+", "", s.formula)
        if subfolder is not None:
            subdir = subfolder(s)
            d = output_dir / subdir
        else:
            d = output_dir / "{}_{}".format(formula, i)
        if sanitize:
            s = s.copy(sanitize=True)
        v = vasp_input_set(s, **kwargs)
        v.write_input(
            str(d),
            make_dir_if_not_present=make_dir_if_not_present,
            include_cif=include_cif,
        )


_dummy_structure = Structure([1, 0, 0, 0, 1, 0, 0, 0, 1], ['I'], [[0, 0, 0]],
                             site_properties={"magmom": [[0, 0, 1]]})

class MPSurfaceSet(MVLSlabSet):
    """
    Input class for MP slab calcs, mostly to change parameters
    and defaults slightly
    """
    def __init__(self, structure, bulk=False, auto_dipole=None, **kwargs):

        # If not a bulk calc, turn get_locpot/auto_dipole on by default
        auto_dipole = auto_dipole or not bulk
        super(MPSurfaceSet, self).__init__(
            structure, bulk=bulk, auto_dipole=False, **kwargs)
        # This is a hack, but should be fixed when this is ported over to
        # pymatgen to account for vasp native dipole fix
        if auto_dipole:
            self._config_dict['INCAR'].update({"LDIPOL": True, "IDIPOL": 3})
            self.auto_dipole = True

    @property
    def incar(self):
        incar = super(MPSurfaceSet, self).incar

        # Determine LDAU based on slab chemistry without adsorbates
        ldau_elts = {'O', 'F'}
        if self.structure.site_properties.get("surface_properties"):
            non_adsorbate_elts = {
                s.specie.symbol for s in self.structure
                if not s.properties['surface_properties'] == 'adsorbate'}
        else:
            non_adsorbate_elts = {s.specie.symbol for s in self.structure}
        ldau = bool(non_adsorbate_elts & ldau_elts)

        # Should give better forces for optimization
        incar_config = {"EDIFFG": -0.05, "ENAUG": 4000, "IBRION": 2,
                        "POTIM": 1.0, "LDAU": ldau, "EDIFF": 1e-5, "ISYM": 0}
        incar.update(incar_config)
        incar.update(self.user_incar_settings)
        return incar<|MERGE_RESOLUTION|>--- conflicted
+++ resolved
@@ -480,24 +480,6 @@
                 incar[k] = mag
             elif k in ("LDAUU", "LDAUJ", "LDAUL"):
                 if hubbard_u:
-<<<<<<< HEAD
-                    if isinstance(v, dict):
-                        if hasattr(structure[0], k.lower()):
-                            m = dict([(site.specie.symbol, getattr(site, k.lower()))
-                                      for site in structure])
-                            incar[k] = [m[sym] for sym in poscar.site_symbols]
-                        # lookup specific LDAU if specified for most_electroneg atom
-                        elif isinstance(v, dict) and \
-                                most_electroneg in v.keys() and \
-                                isinstance(v[most_electroneg], dict):
-                            incar[k] = [v[most_electroneg].get(sym, 0)
-                                        for sym in poscar.site_symbols]
-                        # else, use fallback LDAU value if it exists
-                        else:
-                            incar[k] = [v.get(sym, 0)
-                                        if isinstance(v.get(sym, 0), (float, int))
-                                        else 0 for sym in poscar.site_symbols]
-=======
                     if hasattr(structure[0], k.lower()):
                         m = dict(
                             [
@@ -522,7 +504,6 @@
                             else 0
                             for sym in poscar.site_symbols
                         ]
->>>>>>> 55035997
             elif k.startswith("EDIFF") and k != "EDIFFG":
                 if "EDIFF" not in settings and k == "EDIFF_PER_ATOM":
                     incar["EDIFF"] = float(v) * structure.num_sites
@@ -530,14 +511,8 @@
                     incar["EDIFF"] = float(settings["EDIFF"])
             else:
                 incar[k] = v
-<<<<<<< HEAD
-        has_u = False
-        if ["LDAUU"] in list(incar.keys()):
-            has_u = hubbard_u and sum(incar['LDAUU']) > 0
-=======
 
         has_u = hubbard_u and sum(incar["LDAUU"]) > 0
->>>>>>> 55035997
         if has_u:
             # modify LMAXMIX if LSDA+U and you have d or f electrons
             # note that if the user explicitly sets LMAXMIX in settings it will
